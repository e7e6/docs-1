import React from 'react';
import { Link } from 'gatsby';
import Logo from './logo';

const LogoLink = () => {
  return (
    <h1 className="h3">
      <Link className="d-block py-4 text-dark" to="/">
        <Logo width="149" height="20" />
      </Link>
    </h1>
  );
};

const FooterItem = ({ url, children }) => (
  <li className="ml-0">
    <a href={url} className="d-block py-1 align-middle">
      {children}
    </a>
  </li>
);

const SideNavigationFooter = () => (
  <ul className="list-unstyled mt-0">
    <hr />
<<<<<<< HEAD
    <FooterItem url="/postgresql-docs/postgresql/">PostgreSQL Docs</FooterItem>
    <FooterItem url="/community/contribute/">Contribute</FooterItem>
    <FooterItem url="/community/feedback/">Feedback?</FooterItem>
=======
    <FooterItem url="#">PostgreSQL Docs</FooterItem>
    <FooterItem url="https://github.com/rocketinsights/edb_docs/issues/new">
      Got feedback?
    </FooterItem>
>>>>>>> 414fa52a
  </ul>
);

const SideNavigation = ({ children }) => {
  return (
    <nav className="sidebar d-block bg-light border-right">
      <div className="sidebar-sticky ml-1 pl-0 pr-4 pb-4">
        <LogoLink />
        {children}
        <SideNavigationFooter />
      </div>
    </nav>
  );
};

export default SideNavigation;<|MERGE_RESOLUTION|>--- conflicted
+++ resolved
@@ -23,16 +23,9 @@
 const SideNavigationFooter = () => (
   <ul className="list-unstyled mt-0">
     <hr />
-<<<<<<< HEAD
     <FooterItem url="/postgresql-docs/postgresql/">PostgreSQL Docs</FooterItem>
     <FooterItem url="/community/contribute/">Contribute</FooterItem>
     <FooterItem url="/community/feedback/">Feedback?</FooterItem>
-=======
-    <FooterItem url="#">PostgreSQL Docs</FooterItem>
-    <FooterItem url="https://github.com/rocketinsights/edb_docs/issues/new">
-      Got feedback?
-    </FooterItem>
->>>>>>> 414fa52a
   </ul>
 );
 
