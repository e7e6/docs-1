--- conflicted
+++ resolved
@@ -21,10 +21,7 @@
     mdx(fields: { path: { eq: $path } }) {
       frontmatter {
         title
-<<<<<<< HEAD
-=======
         navTitle
->>>>>>> 87b8b1f8
         description
       }
       fields {
