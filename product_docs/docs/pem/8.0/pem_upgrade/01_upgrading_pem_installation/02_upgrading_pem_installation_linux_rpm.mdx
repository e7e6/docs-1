--- conflicted
+++ resolved
@@ -2,11 +2,6 @@
 title: "Upgrading a PEM Native Package Installation on a Linux Host"
 ---
 
-<<<<<<< HEAD
-<div id="upgrading_pem_installation_linux_rpm" class="registered_link"></div>
-
-=======
->>>>>>> d6cfe8e0
 To upgrade PEM component software on Linux hosts, simply install a newer version of the PEM component native packages in the following order:
 
 1.  Invoke the PEM agent native package installer on each monitored node `except` the PEM server host.
@@ -47,124 +42,52 @@
  yum install postgresql<X>-libs
  ```
 
-<<<<<<< HEAD
-> To upgrade packages on a CentOS or RHEL 7.x host
->
-> > ```text
-> > yum upgrade
-> > ```
->
-> To upgrade packages on a CentOS or RHEL 8.x host
->
-> > ```text
-> > dnf upgrade
-> > ```
->
-> To upgrade Advanced Server libs:
->
-> > ```text
-> > yum install edb-as<X>-server-libs
-> > ```
->
-> To upgrade PostgreSQL libs:
->
-> > ```text
-> > yum install postgresql<X>-libs
-> > ```
->
-> Where `<X>` is the PostgreSQL or Advanced Server version whose `libs` package you want to install.
+Where `<X>` is the PostgreSQL or Advanced Server version whose `libs` package you want to install.
 
 **Prerequisites to Upgrade a PEM Installation on a Debian or Ubuntu Host**
 
-> To upgrade packages on a Debian or Ubuntu host
->
-> > ```text
-> > apt-get update
-> > ```
->
-> To upgrade Advanced Server libs:
->
-> > ```text
-> > apt-get install edb-as<X>-server-libs
-> > ```
->
-> To upgrade PostgreSQL libs:
->
-> > ```text
-> > apt-get install postgresql<X>-libs
-> > ```
->
-> Where `<X>` is the PostgreSQL or Advanced Server version whose `libs` package you want to install.
+To upgrade packages on a Debian or Ubuntu host
+
+ ``` text
+ apt-get update
+ ```
+
+To upgrade Advanced Server libs:
+
+ ``` text
+ apt-get install edb-as<X>-server-libs
+ ```
+
+To upgrade PostgreSQL libs:
+
+ ``` text
+ apt-get install postgresql<X>-libs
+ ```
+
+Where `<X>` is the PostgreSQL or Advanced Server version whose `libs` package you want to install.
 
 **Prerequisites to Upgrade a PEM Installation on a SLES Host**
 
-> To upgrade packages on a SLES host
->
-> > ```text
-> > zypper update
-> > ```
->
-> To upgrade Advanced Server libs:
->
-> > ```text
-> > zypper install edb-as<x>-server-libs
-> > ```
->
-> To upgrade PostgreSQL libs:
->
-> > ```text
-> > zypper install postgresql<x>-libs
-> > ```
->
-> Where `<X>` is the PostgreSQL or Advanced Server version whose `libs` package you want to install.
-=======
+To upgrade packages on a SLES host
+
+ ``` text
+ zypper update
+ ```
+
+To upgrade Advanced Server libs:
+
+ ``` text
+ zypper install edb-as<x>-server-libs
+ ```
+
+To upgrade PostgreSQL libs:
+
+ ``` text
+ zypper install postgresql<x>-libs
+ ```
+
 Where `<X>` is the PostgreSQL or Advanced Server version whose `libs` package you want to install.
 
-**Prerequisites to Upgrade a PEM Installation on a Debian or Ubuntu Host**
-
-To upgrade packages on a Debian or Ubuntu host
-
- ``` text
- apt-get update
- ```
-
-To upgrade Advanced Server libs:
-
- ``` text
- apt-get install edb-as<X>-server-libs
- ```
-
-To upgrade PostgreSQL libs:
-
- ``` text
- apt-get install postgresql<X>-libs
- ```
-
-Where `<X>` is the PostgreSQL or Advanced Server version whose `libs` package you want to install.
-
-**Prerequisites to Upgrade a PEM Installation on a SLES Host**
-
-To upgrade packages on a SLES host
-
- ``` text
- zypper update
- ```
-
-To upgrade Advanced Server libs:
-
- ``` text
- zypper install edb-as<x>-server-libs
- ```
-
-To upgrade PostgreSQL libs:
-
- ``` text
- zypper install postgresql<x>-libs
- ```
-
-Where `<X>` is the PostgreSQL or Advanced Server version whose `libs` package you want to install.
->>>>>>> d6cfe8e0
-
 ## Upgrading a PEM Agent Native Package Installation
 
 You can use native packages to upgrade existing PEM Agents that were initially installed using native packages. The upgrade process does not update the PEM agent configuration file. After installing the new agent, you must manually copy the configuration file of the existing agent to the new installation location.
@@ -175,27 +98,15 @@
 
 To upgrade a PEM agent, use the following command:
 
-<<<<<<< HEAD
-> ```text
-> yum upgrade edb-pem-agent
-> ```
+ ``` text
+ yum upgrade edb-pem-agent
+ ```
 
 For CentOS or RHEL 8.x, you can also use the following command:
 
-> ```text
-> dnf upgrade edb-pem-agent
-> ```
-=======
- ``` text
- yum upgrade edb-pem-agent
- ```
-
-For CentOS or RHEL 8.x, you can also use the following command:
-
  ``` text
  dnf upgrade edb-pem-agent
  ```
->>>>>>> d6cfe8e0
 
 If any lower version of the PEM Agent on CentOS 6.x that is registered with a PEM server is upgraded to 7.10, you may see the following warning:
 
@@ -209,39 +120,23 @@
 
 To upgrade a PEM Agent, use the following command:
 
-<<<<<<< HEAD
-> ```text
-> apt-get upgrade edb-pem-agent
-> ```
-=======
  ``` text
  apt-get upgrade edb-pem-agent
  ```
->>>>>>> d6cfe8e0
 
 ### Upgrading a PEM Agent on a SLES Host
 
 To upgrade a PEM Agent, use the following command:
 
-<<<<<<< HEAD
-> ```text
-> zypper update edb-pem-agent
-> ```
-=======
  ``` text
  zypper update edb-pem-agent
  ```
->>>>>>> d6cfe8e0
 
 ## Upgrading a PEM Server Native Package Installation
 
 If you initially used native packages to install your PEM server, you can use native packages to upgrade your PEM server. The commands to upgrade are platform-specific; please refer to your platform's section below.
 
-<<<<<<< HEAD
-If you wish to upgrade a PEM server that is installed on a machine in an isolated network, you need to create a PEM repository on that machine before you upgrade the PEM server. For more information about creating a PEM repository on an isolated network, see [Creating a PEM Repository on an Isolated Network](03_creating_pem_repository_in_isolated_network/#creating_pem_repository_in_isolated_network).
-=======
 If you wish to upgrade a PEM server that is installed on a machine in an isolated network, you need to create a PEM repository on that machine before you upgrade the PEM server. For more information about creating a PEM repository on an isolated network, see [Creating a PEM Repository on an Isolated Network](01_upgrading_pem_installation/#creating_pem_repository_in_isolated_network).
->>>>>>> d6cfe8e0
 
 ### Upgrading a PEM Server on a CentOS or RHEL Host
 
@@ -249,59 +144,27 @@
 
 You can use the `yum` package manager to upgrade the installed version of the PEM server on CentOS or RHEL 7.x or 8.x:
 
-<<<<<<< HEAD
-> ```text
-> yum upgrade edb-pem
-> ```
+ ``` text
+ yum upgrade edb-pem
+ ```
 
 You can also use the `dnf` command on CentOS or RHEL 8.x:
 
-> ```text
-> dnf upgrade edb-pem
-> ```
-=======
- ``` text
- yum upgrade edb-pem
- ```
-
-You can also use the `dnf` command on CentOS or RHEL 8.x:
-
  ``` text
  dnf upgrade edb-pem
  ```
->>>>>>> d6cfe8e0
 
 **Note:** If you are doing a fresh installation of the PEM Server on CentOS or RHEL 7.x host, the installer will install the edb-python3-mod\_wsgi package along with the installation as the package is a requirement of the operating system. If you are *upgrading* the PEM Server on CentOS or RHEL 7.x host, the mod\_wsgi package will be replaced by the edb-python3-mod\_wsgi package to meet the requirements of the operating system.
 
-<<<<<<< HEAD
-<div class="title">
-
-Note
-
-</div>
-
-If you are doing a fresh installation of the PEM Server on CentOS or RHEL 7.x host, the installer will install the edb-python3-mod_wsgi package along with the installation as the package is a requirement of the operating system. If you are *upgrading* the PEM Server on CentOS or RHEL 7.x host, the mod_wsgi package will be replaced by the edb-python3-mod_wsgi package to meet the requirements of the operating system.
-
-</div>
-
-After upgrading the PEM Server using `yum` or `dnf`, you must configure the PEM Server. For more detailed information see [Configuring the PEM Server on Linux Platforms](05_configuring_the_pem_server_on_linux_platforms/#configuring_the_pem_server_on_linux_platforms).
-=======
 After upgrading the PEM Server using `yum` or `dnf`, you must configure the PEM Server. For more detailed information see [Configuring the PEM Server on Linux Platforms](01_upgrading_pem_installation/#configuring_the_pem_server_on_linux_platforms).
->>>>>>> d6cfe8e0
 
 ### Upgrading the PEM Server on a Debian or Ubuntu Host
 
 You can use the `apt-get` package manager to upgrade the installed version of the PEM Server on supported versions of Debian or Ubuntu:
 
-<<<<<<< HEAD
-> ```text
-> apt-get upgrade edb-pem
-> ```
-=======
  ``` text
  apt-get upgrade edb-pem
  ```
->>>>>>> d6cfe8e0
 
 After upgrading the PEM Server with `apt-get`, you need to configure the PEM Server. For more detailed information see [Configuring the PEM Server on Linux Platforms](05_configuring_the_pem_server_on_linux_platforms/#configuring_the_pem_server_on_linux_platforms).
 
@@ -309,15 +172,9 @@
 
 You can use the `zypper` package manager to upgrade the installed version of the PEM Server on supported versions of SLES Host:
 
-<<<<<<< HEAD
-> ```text
-> zypper update edb-pem
-> ```
-=======
  ``` text
  zypper update edb-pem
  ```
->>>>>>> d6cfe8e0
 
 After upgrading the PEM Server using `zypper`, you need to configure the PEM Server. For more detailed information see [Configuring the PEM Server on Linux platforms](05_configuring_the_pem_server_on_linux_platforms/#configuring_the_pem_server_on_linux_platforms).
 
@@ -335,17 +192,6 @@
     /usr/pgsql-<x>/bin/psql -f /usr/pgsql-<x>/share/contrib/uninstall-sql-profiler.sql -d postgres -U postgres
     ```
 
-<<<<<<< HEAD
-> Where, `x` is the version of PostgreSQL and `-d` specifies the name of the maintenance database.
->
-> > For Advanced Server:
-> >
-> > ```text
-> > /usr/edb/as<x>/bin/psql -f /usr/edb/as<x>/share/contrib/uninstall-sql-profiler.sql -d edb -U enterprisedb
-> > ```
->
-> Where, `x` is the version of Advanced Server and `-d` specifies the name of the maintenance database.
-=======
     Where, `x` is the version of PostgreSQL and `-d` specifies the name of the maintenance database.
 
     For Advanced Server:
@@ -355,7 +201,6 @@
     ```
 
     Where, `x` is the version of Advanced Server and `-d` specifies the name of the maintenance database.
->>>>>>> d6cfe8e0
 
 1.  Invoke the new SQL Profiler installer on each node you wish to profile.
 
@@ -365,21 +210,6 @@
     yum upgrade postgresql<x>-sqlprofiler
     ```
 
-<<<<<<< HEAD
-> Where, `x` is the version of the PostgreSQL.
->
-> For Advanced Server:
->
-> > ```text
-> > yum upgrade edb-as<x>-server-sqlprofiler
-> > ```
->
-> Where `x` is the version of Advanced Server.
->
-> The installer will detect the existing `SQL Profiler` installation and upgrade with the latest version of SQL Profiler.
->
-> Please see the following example of upgrading SQL Profiler for PostgreSQL:
-=======
     Where, `x` is the version of the PostgreSQL.
 
     For Advanced Server:
@@ -393,30 +223,10 @@
 The installer will detect the existing `SQL Profiler` installation and upgrade with the latest version of SQL Profiler.
 
 Please see the following example of upgrading SQL Profiler for PostgreSQL:
->>>>>>> d6cfe8e0
 
 ![Upgrading SQL Profiler](../../images/sqlprofiler_upgrade.png)
 ** Upgrading SQL Profiler **
 
-<<<<<<< HEAD
-1.  Then, run the `sql-profiler.sql` script file in the maintenance database.
-
-> For PostgreSQL:
->
-> > ```text
-> > /usr/pgsql-<x>/bin/psql -f /usr/pgsql-<x>/share/contrib/sql-profiler.sql -d postgres -U postgres
-> > ```
-> >
-> > Where, `x` is the version of PostgreSQL and `-d` specifies the name of the maintenance database.
->
-> For Advanced Server:
->
-> > ```text
-> > /usr/edb/as<x>/bin/psql -f /usr/edb/as<x>/share/contrib/sql-profiler.sql -d edb -U enterprisedb
-> > ```
-> >
-> > Where, `x` is the version of Advanced Server and `-d` specifies the name of the maintenance database.
-=======
 1. Then, run the `sql-profiler.sql` script file in the maintenance database.
 
    For PostgreSQL:
@@ -434,7 +244,6 @@
    ```
 
    Where, `x` is the version of Advanced Server and `-d` specifies the name of the maintenance database.
->>>>>>> d6cfe8e0
 
 1.  Restart the PostgreSQL/Advanced Server to resume profiling the node from the PEM Client.
 
