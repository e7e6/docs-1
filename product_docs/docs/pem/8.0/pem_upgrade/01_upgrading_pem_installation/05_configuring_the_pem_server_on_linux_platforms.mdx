---
title: "Configuring a PEM Server on a Linux Host"
---

<<<<<<< HEAD
<div id="configuring_the_pem_server_on_linux_platforms" class="registered_link"></div>

After upgrading the PEM Server you can use the following command to configure the PEM Server:

> ```text
> /usr/edb/pem/bin/configure-pem-server.sh
> ```
=======
After upgrading the PEM Server you can use the following command to configure the PEM Server:

``` text
/usr/edb/pem/bin/configure-pem-server.sh
```
>>>>>>> d6cfe8e0

When invoking the configuration script, you can include command line options to specify configuration properties; the script will prompt you for values that you omit on the command line. The accepted options are:

| **Option** | **Description**                                                                                                                                                                                                                                                         |
| -----------| ----------------------------------------------------------------------------------------------------------------------------------------------------------------------------------------------------------------------------------------------------------------------- |
| `-acp`     | Defines PEM Agent certificate path. The default is /root/.pem.                                                                                                                                                                                                          |
| `-ci`      | CIDR formatted network address range that Agents will connect to the server from, to be added to the server's pg\_hba.conf file. For example, 192.168.1.0/24. The default is 0.0.0.0/0.                                                                                 |
| `-dbi`     | The directory for the database server installation. For example, /usr/edb/as11 for Advanced Server or /usr/pgsql-11 for PostgreSQL.                                                                                                                                     |
| `-ds`      | The unit file name of the PEM database server. For Advanced Server, the default file name is edb-as-11; for PostgreSQL, it is postgresql-11.                                                                                                                            |
| `-ho`      | The host address of the PEM database server.                                                                                                                                                                                                                            |
| `-p`       | The port number of the PEM database server.                                                                                                                                                                                                                             |
| `-ps`      | The service name of the pemagent; the default value is pemagent.                                                                                                                                                                                                        |
| `-sp`      | The superuser password of the PEM database server. This value is required.                                                                                                                                                                                              |
| `-su`      | The superuser name of the PEM database server.                                                                                                                                                                                                                          |
| `-t`       | The installation type: Specify 1 if the configuration is for web services and backend database, 2 if you are configuring web services, or 3 if you are configuring the backend database. If you specify 3, please note that the database must reside on the local host. |
| `-un`      | To unregister the PEM server.                                                                                                                                                                                                                                           |
| `-h`       | Displays help.                                                                                                                                                                                                                                                          |

If you do not provide configuration properties on the command line, you will be prompted for values by the script. To view script-related help, use the command:

```text
/usr/edb/pem/bin/configure-pem-server.sh --help
```

After executing the PEM server configuration file, use your version-specific service control command to restart the `httpd` service.

For detailed information about using an RPM package to install or configure the PEM server or PEM Agent, please see the *PEM Linux Installation Guide*, available at:

<https://www.enterprisedb.com/edb-docs/p/edb-postgres-enterprise-manager><|MERGE_RESOLUTION|>--- conflicted
+++ resolved
@@ -2,21 +2,11 @@
 title: "Configuring a PEM Server on a Linux Host"
 ---
 
-<<<<<<< HEAD
-<div id="configuring_the_pem_server_on_linux_platforms" class="registered_link"></div>
-
-After upgrading the PEM Server you can use the following command to configure the PEM Server:
-
-> ```text
-> /usr/edb/pem/bin/configure-pem-server.sh
-> ```
-=======
 After upgrading the PEM Server you can use the following command to configure the PEM Server:
 
 ``` text
 /usr/edb/pem/bin/configure-pem-server.sh
 ```
->>>>>>> d6cfe8e0
 
 When invoking the configuration script, you can include command line options to specify configuration properties; the script will prompt you for values that you omit on the command line. The accepted options are:
 
