--- conflicted
+++ resolved
@@ -24,13 +24,7 @@
 
 ## Daemon installation on Unix
 
-<<<<<<< HEAD
-> **Note:**
->
-> pgAgent is available in Debian/Ubuntu (DEB) and Redhat/Fedora (RPM) packages for Linux users, as well as source code. See the [pgAdmin Website](https://www.pgadmin.org/download/). for more information.
-=======
 **Note:** pgAgent is available in Debian/Ubuntu (DEB) and Redhat/Fedora (RPM) packages for Linux users, as well as source code. See the [pgAdmin Website](https://www.pgadmin.org/download/). for more information.
->>>>>>> c443dcbb
 
 To install the pgAgent daemon on a Unix system, you will normally need to have root privileges to modify the system startup scripts. Modifying system startup scripts is quite system-specific so you should consult your system documentation for further information.
 
@@ -57,13 +51,7 @@
 
 ## Service installation on Windows
 
-<<<<<<< HEAD
-> **Note:**
->
-> pgAgent is available in a pre-built installer if you use [EnterpriseDB's PostgreSQL Installers](https://www.enterprisedb.com/downloads/postgres-postgresql-downloads). Use the StackBuilder application to download and install it. If installed in this way, the service will automatically be created and the instructions below can be ignored.
-=======
 **Note:** pgAgent is available in a pre-built installer if you use [EnterpriseDB's PostgreSQL Installers](https://www.enterprisedb.com/downloads/postgres-postgresql-downloads). Use the StackBuilder application to download and install it. If installed in this way, the service will automatically be created and the instructions below can be ignored.
->>>>>>> c443dcbb
 
 pgAgent can install itself as a service on Windows systems. The command line options available are similar to those on Unix systems, but include an additional parameter to tell the service what to do:
 
