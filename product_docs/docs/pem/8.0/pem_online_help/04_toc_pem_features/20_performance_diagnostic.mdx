--- conflicted
+++ resolved
@@ -8,18 +8,10 @@
 
 Peformance Diagnostic feature is supported for Advanced Server databases from PEM 7.6 version onwards and for PostgreSQL databases it is supported from PEM 8.0 onwards.
 
-<<<<<<< HEAD
-> **Note:**
->
-> For PostgreSQL databases, Performance Diagnostics is supported only for versions 10, 11, and 12 installed on the supported CentOS or RHEL platforms.
-
-For more information on EDB Wait States, see [EDB Postgres Advanced Server Guide](/epas/latest/epas_guide/13_performance_analysis_and_tuning/).
-=======
 **Note:** For PostgreSQL databases, Performance Diagnostics is supported only for versions 10, 11, and 12 installed on the supported CentOS or RHEL platforms.
 
 
 For more information on EDB Wait States, see [EDB Postgres Advanced Server Guide](https://www.enterprisedb.com/edb-docs/d/edb-postgres-advanced-server/user-guides/user-guide/latest/performance_analysis_and_tuning.html#edb-wait-states).
->>>>>>> c443dcbb
 
 You can analyze the Wait States data on multiple levels by narrowing down your selection of data. Each level of the graph is populated on the basis of your selection of data at the higher level.
 
