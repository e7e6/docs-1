--- conflicted
+++ resolved
@@ -27,14 +27,8 @@
 -   Set the request method type used to make the call in the `Request Method` field i.e. `POST` or `PUT`.
 -   By default `webhooks` will be enabled; to disable a webhook set `Enable?` to `No`.
 
-<<<<<<< HEAD
-> **Note:**
->
-> The above `Enable?` setting will work only if `enable_webhook` parameter is set to true in `agent.cfg` file. By default, `enable_webhook` parameter is set to true only for the Agent running on the PEM Server Host. For all other Agents running on other hosts, it needs to be set to true manually.
-=======
 **Note:** The above `Enable?` setting will work only if `enable_webhook` parameter is set to true in `agent.cfg` file. By default, `enable_webhook` parameter is set to true only for the Agent running on the PEM Server Host. For all other Agents running on other hosts, it needs to be set to true manually.
 
->>>>>>> c443dcbb
 
 ## Defining a Webhook SSL configurations
 
