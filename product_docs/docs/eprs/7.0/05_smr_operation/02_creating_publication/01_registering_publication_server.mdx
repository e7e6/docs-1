---
title: "Registering a publication server"
---

<div id="registering_publication_server" class="registered_link"></div>

When you register a publication server, you're identifying the network location, admin user name, and password of a specific, running, publication server instance. You want to use this instance to manage all aspects of the publications you create subordinate to it.

It's important that you record the login information for the publication server. You must always use this same publication server instance to manage all publications created subordinate to it as represented in the Replication Server console replication tree.

**Step 1:** Start the publication server if it's not already running.

!!! Note
    If you're using Oracle publication or subscription databases, and the publication server wasn't restarted since copying the Oracle JDBC driver to the `lib/jdbc` subdirectory of your Replication Server installation, restart the publication server.

<<<<<<< HEAD
**For Linux only:** You can verify the publication server is running by using the `systemctl` command for CentOS 7 or RHEL 7 and CentOS or RHEL 8. Use the `service` command for previous Linux versions.

For CentOS 7 or RHEL 7 and CentOS 8 or RHEL 8:
=======
**For Linux only:** You can verify the publication server is running by using the `systemctl` command for CentOS 7 or RHEL 7 and Rocky Linux, AlmaLinux, or RHEL 8, and the service command for previous Linux versions.

Use the following command for CentOS 7 or RHEL 7 and Rocky Linux 8 or AlmaLinux 8 or RHEL 8:
>>>>>>> 44d2d0d5

```text
systemctl status edb-xdbpubserver
```

For previous Linux versions:

```text
service edb-xdbpubserver status
```

If the publication server is running and you want to restart it, use the `restart` option.

For CentOS 7 or RHEL 7 and Rocky Linux 8 or AlmaLinux 8 or RHEL 8:

```text
systemctl restart edb-xdbpubserver
```

For previous Linux versions:

```text
service edb-xdbpubserver restart
```

If the publication server isn't running, use the `start` option.

For CentOS 7 or RHEL 7 and Rocky Linux 8 or AlmaLinux 8 or RHEL 8:

```text
systemctl start edb-xdbpubserver
```

For previous Linux versions:

```text
service edb-xdbpubserver start
```

Similarly, use the `stop` option to stop the publication server.

**For Windows only:** Open **Control Panel > System and Security > Administrative Tools > Services**. The publication server runs as a service named Publication Service for Replication Server. Use the **Start** or **Restart** link for the service.

If the publication server doesn't start, see [Publication and subscription server startup failures](../../10_appendix/03_resolving_problems/02_where_to_look_for_errors/#pub_and_sub_startup_failures).

**Step 2:** Register the publication server. Open the Replication Server console from the system’s application menu. For Replication Server installed from an Replication Server RPM package, invoke the script `XDB_HOME/bin/runRepConsole.sh` to start the Replication Server console.

**Step 3:** Select the top-level Replication Servers node. Select **File > Publication Server > Register Server**. 

In the Register Publication Server dialog box, enter the values you supplied while installing Replication Server unless otherwise specified.

-   **Host**. Network IP address of the host running the publication server. This is the network IP address used for `pub_ipaddr` in the `pg_hba.conf` file in [Postgres server authentication](../01_prerequisites/06_verifying_host_accessibility/#postgres_server_auth). (Don't use `localhost` for this field.)
-   **Port**. Port number the publication server is using. This is the port number you specified on the Publication Server Details screen in Step 16 of [Postgres server authentication](../../03_installation/01_installing_with_stackbuilder/#installing_with_stackbuilder).
-   **User Name**. Admin user name used to authenticate your use of this publication server. This is the user name you specified on the Replication Server Admin User Details screen in Step 15 of [Installing with Stack Builder or StackBuilder Plus](../../03_installation/01_installing_with_stackbuilder/#installing_with_stackbuilder).
-   **Password**. Password of the admin user given in the **User Name** field.
-   **Save login information**. Select this box if you don't want to register the publication server each time you open the Replication Server console. See [Saving server login information](../../04_intro_xdb_console/#saving_server_login_info) for additional information on the advantages and disadvantages of saving server login information.

!!! Note
    The user name and password combination you enter is authenticated against the admin user name and password in the Replication Server configuration file residing on the host with the IP address you enter in the **Host** field.

After you fill in the fields, select **Register**. A Publication Server node appears in the replication tree of the Replication Server console. Expand the Publication Server node to expose the SMR and MMR type nodes.

Continue to build the single-master replication system under the SMR type node.<|MERGE_RESOLUTION|>--- conflicted
+++ resolved
@@ -13,15 +13,9 @@
 !!! Note
     If you're using Oracle publication or subscription databases, and the publication server wasn't restarted since copying the Oracle JDBC driver to the `lib/jdbc` subdirectory of your Replication Server installation, restart the publication server.
 
-<<<<<<< HEAD
-**For Linux only:** You can verify the publication server is running by using the `systemctl` command for CentOS 7 or RHEL 7 and CentOS or RHEL 8. Use the `service` command for previous Linux versions.
-
-For CentOS 7 or RHEL 7 and CentOS 8 or RHEL 8:
-=======
 **For Linux only:** You can verify the publication server is running by using the `systemctl` command for CentOS 7 or RHEL 7 and Rocky Linux, AlmaLinux, or RHEL 8, and the service command for previous Linux versions.
 
 Use the following command for CentOS 7 or RHEL 7 and Rocky Linux 8 or AlmaLinux 8 or RHEL 8:
->>>>>>> 44d2d0d5
 
 ```text
 systemctl status edb-xdbpubserver
