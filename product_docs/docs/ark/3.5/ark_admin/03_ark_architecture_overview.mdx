---
title: "Ark Architecture Overview"
---

<div id="ark_architecture_overview" class="registered_link"></div>

The Ark console and API are designed to help you easily create and manage high-availability database clusters.

<<<<<<< HEAD
<div class="note">

<div class="title">

**Note**

</div>

Traditionally, the expression *cluster* refers to a single instance of Postgres managing multiple databases; an EDB Ark database server cluster is a collection of high-availability Postgres server instances that reside in a cloud or on a traditional network.

</div>
=======
> **Note:**
>
> Traditionally, the expression *cluster* refers to a single instance of Postgres managing multiple databases; an EDB Ark database server cluster is a collection of high-availability Postgres server instances that reside in a cloud or on a traditional network.
>>>>>>> d3423f84

When you create a new cluster (a group of replicated database servers), EDB Ark initializes one or more Postgres instances (virtual machines) according to your specifications. EDB Ark uses Postgres streaming replication to synchronize replicas in the cluster, and pgpool-II to implement load balancing and connection pooling among all active instances.

![EDB Postgres Ark Architecture](images/ark_architecture_overview.png)

The master node of the cluster contains a host operating system with a running instance of Postgres, along with the load balancer. Database modifications are automatically routed to the master node; any modifications to the master node are subsequently propagated to each replica using Postgres streaming replication.

EDB Ark installs Postgres on each replica node in a read-only hot-standby role that automatically duplicates all data found on the master node, and all changes made to that data. In hot-standby mode, the data is available to service user queries providing read scalability to the cluster. In addition, any schema changes made to the master are also replicated to the replica nodes, making development and deployment of application changes easy and seamless without interruption to normal operations.

![EDB Postgres Ark Architecture](images/ark_architecture_load_balancing.png)

Replicas provide balanced user support as needed - if any instance in the cluster goes offline, the cluster's load is re-balanced among the remaining servers while the instance is automatically replaced.

When used in the default healing configuration, in the event of a failure of the master node, an existing replica is used to replace the failed master node. While the replica nodes are standing by, they are read-only resources, load balancing client queries without a risk of compromising data integrity.

EDB Ark automatically archives data at regular intervals; you can specify a convenient backup window and how many backups to retain when creating a database cluster. EDB Ark also offers backup on demand - simply click the Backup icon to save a copy of the instance. Automatic backups are retained according to your specifications; while on-demand backups are retained until you delete them. Each backup is a complete copy of the cluster; you can use a backup to restore a cluster.

EDB Ark makes it easy to scale a database cluster:

-   To increase read performance, you can add read replicas to the cluster (manually or automatically).
-   To handle expanding data requirements you can increase the amount of storage available (manually or automatically).
-   To increase the RAM or CPU processing power of the cluster's underlying virtual machine, you can manually scale a cluster into a more appropriate server class.

## Using Ark on an AWS Virtual Private Cloud

EDB Ark can create and manage clusters that reside on Amazon-hosted virtual private clouds (VPCs). A VPC is similar in structure to a traditional network, but provides the scalability and ease of maintenance offered by cloud computing.

A VPC is an isolated network with a unique IP address range and subnet addresses. When deploying a cluster, you can use the Ark console to select the VPC on which the new cluster will reside, or choose to have Ark create a new VPC.

![EDB Postgres Ark Architecture](images/ark_architecture_overview_create_new_cluster.png)

To create a new cluster that resides on a private subnet, log into the Ark console and click the `Launch DB Cluster` button. Use the `Create a new Server Cluster` dialog to provide details about the cluster configuration. Check the box to the left of `Use Private IP addresses` to display only those VPCs which have a NAT gateway configured to support private subnets in the VPC field. Then, use the `VPC` drop-down menu to select a VPC.

After completing the `Step 1` tab, use the `Next` key to continue. Provide information in the fields on each additional tab before selecting the `Launch` button and deploying your cluster into your private subnet. For detailed information about the additional options available when defining a cluster, please see the EDB Ark Getting Started Guide, available via the Ark console dashboard.

Please note: if you use private IP addresses, the master instance is not assigned an elastic IP address. Should a failover occur, the IP address of the master instance will change.

### Using a NAT Gateway

You can deploy the Ark console on a VPC, and use a [network address translation (NAT)](https://docs.aws.amazon.com/AmazonVPC/latest/UserGuide/vpc-nat-gateway.html) gateway to provide access to services outside of the VPC. The NAT gateway allows an instance without a public IP address to securely access services and resources such as yum repositories.

When the Ark console is deployed in a private subnet (or without a public IP address), the console can only communicate with private networks in its own VPC or peered VPCs. Clusters are restricted to deploying into VPCs that have a peering connection to the VPC in which the console is deployed, and the console's VPC.

A [peering connection](https://docs.aws.amazon.com/AmazonVPC/latest/PeeringGuide/Welcome.html) allows you to route traffic between two virtual private clouds without exposing the clouds to outside connections.

Please note: when the Ark console is deployed in a private subnet, the `Use Private IP addresses` option is always `true`.<|MERGE_RESOLUTION|>--- conflicted
+++ resolved
@@ -6,23 +6,7 @@
 
 The Ark console and API are designed to help you easily create and manage high-availability database clusters.
 
-<<<<<<< HEAD
-<div class="note">
-
-<div class="title">
-
-**Note**
-
-</div>
-
-Traditionally, the expression *cluster* refers to a single instance of Postgres managing multiple databases; an EDB Ark database server cluster is a collection of high-availability Postgres server instances that reside in a cloud or on a traditional network.
-
-</div>
-=======
-> **Note:**
->
-> Traditionally, the expression *cluster* refers to a single instance of Postgres managing multiple databases; an EDB Ark database server cluster is a collection of high-availability Postgres server instances that reside in a cloud or on a traditional network.
->>>>>>> d3423f84
+**Note:** Traditionally, the expression *cluster* refers to a single instance of Postgres managing multiple databases; an EDB Ark database server cluster is a collection of high-availability Postgres server instances that reside in a cloud or on a traditional network.
 
 When you create a new cluster (a group of replicated database servers), EDB Ark initializes one or more Postgres instances (virtual machines) according to your specifications. EDB Ark uses Postgres streaming replication to synchronize replicas in the cluster, and pgpool-II to implement load balancing and connection pooling among all active instances.
 
