---
title: "Installing Slony Replication on a CentOS Host"
---

<div id="installing_on_centos" class="registered_link"></div>

Before creating the repository configuration file, you must have credentials that allow access to the EnterpriseDB repository. If you need credentials, visit the [EDB website](https://www.enterprisedb.com/user).

Follow the steps given below to install Slony Replication:

1.  To create the repository configuration file, assume superuser privileges and invoke one of the following platform-specific commands:

    On CentOS 7:

    ```text
    yum -y install https://yum.enterprisedb.com/edbrepos/edb-repo-latest.noarch.rpm
    ```

    On CentOS 8:

    ```text
    dnf -y install https://yum.enterprisedb.com/edbrepos/edb-repo-latest.noarch.rpm
    ```

2.  Replace the `USERNAME:PASSWORD` variable in the following command with the username and password of a registered EnterpriseDB user:

    ```text
    sed -i "s@<username>:<password>@USERNAME:PASSWORD@" /etc/yum.repos.d/edb.repo
    ```

3.  Before installing Slony, execute the following command to install the Extra Packages for Enterprise Linux (EPEL) release package:

    On CentOS 7:

    ```text
    yum -y install https://dl.fedoraproject.org/pub/epel/epel-release-latest-7.noarch.rpm
    ```

    On CentOS 8:

    ```text
    dnf -y install epel-release
    ```

4.  For CentOS 8, enable the PowerTools repository to satisfy package dependencies:

    ```text
    dnf config-manager --set-enabled PowerTools
    ```

5.  For CentOS 8, disable the built-in PostgreSQL module:

    ```text
    dnf -qy module disable postgresql
    ```

6.  Use the following platform-specific command to install Slony:

    On CentOS 7:

    ```text
    yum -y install edb-as<xx>-slony-replication
    ```

    Where &lt;xx> is the Slony version you want to install.

    On CentOS 8:

    ```text
    dnf -y install edb-as<xx>-slony-replication
    ```

    Where &lt;xx> is the Slony version you want to install.

    To install Slony 2.2.8 on CentOS 8 for EDB Advanced Server version 13, the command is:

    ```text
    dnf -y install edb-as13-slony-replication
    ```
<<<<<<< HEAD

!!! Note
    To install Slony Replication for Advanced Server version 9.5, you need to execute the `yum install ppas95-replication` command. The `ppas95-replication.service` path is `/usr/lib/systemd/system/ppas95-replication.service` and the installation path is `/usr/ppas-9.5`.

=======
    
>>>>>>> 4e452852
<div id="installing_on_RHEL" class="registered_link"></div>

## Installing Slony on a RHEL Host

Before installing the repository configuration file, you must have credentials that allow access to the EnterpriseDB repository. For information about requesting credentials, visit the [EDB website](https://www.enterprisedb.com/user).

Follow the steps given below to install Slony Replication:

1.  To create the repository configuration file, assume superuser privileges and invoke one of the following platform-specific commands:

    On RHEL 7:

    ```text
    yum -y install https://yum.enterprisedb.com/edbrepos/edb-repo-latest.noarch.rpm
    ```

    On RHEL 8:

    ```text
    dnf -y install https://yum.enterprisedb.com/edbrepos/edb-repo-latest.noarch.rpm
    ```

2.  Replace the `USERNAME:PASSWORD` variable in the following command with the username and password of a registered EnterpriseDB user:

    ```text
    sed -i "s@<username>:<password>@USERNAME:PASSWORD@" /etc/yum.repos.d/edb.repo
    ```

3.  Before installing Slony, execute the following command to install the Extra Packages for Enterprise Linux (EPEL) release package:

    On RHEL 7:

    ```text
    yum -y install https://dl.fedoraproject.org/pub/epel/epel-release-latest-7.noarch.rpm
    ```

    On RHEL 8:

    ```text
    dnf -y install https://dl.fedoraproject.org/pub/epel/epel-release-latest-8.noarch.rpm
    ```

4.  Enable the repository:

    On RHEL 7, enable the `optional, extras`, and `HA` repositories to satisfy package dependencies:

    ```text
    subscription-manager repos --enable "rhel-*-optional-rpms" --enable "rhel-*-extras-rpms"  --enable "rhel-ha-for-rhel-*-server-rpms"
    ```

    On RHEL 8, enable the `codeready-builder-for-rhel-8-*-rpms` repository to satisfy package dependencies:

    ```text
    ARCH=$( /bin/arch )

    subscription-manager repos --enable "codeready-builder-for-rhel-8-${ARCH}-rpms"
    ```

5.  For RHEL 8, disable the built-in PostgreSQL module:

    ```text
    dnf -qy module disable postgresql
    ```

6.  Use the following platform-specific command to install Slony:

       On RHEL 7:

    ```text
    yum -y install edb-as13-slony-replication
    ```

       Where &lt;xx> is the Slony version you want to install.

       On RHEL 8:

    ```text
    dnf -y install edb-as13-slony-replication
    ```

       Where &lt;xx> is the Slony version you want to install.

       To install Slony 2.2.8 on RHEL 8 for EDB Advanced Server version 13, use the following command:

    ```text
    dnf -y install edb-as13-slony-replication
    ```

    The following table lists the path to the service, installation, and configuration file.

| **Platform**          | **Service File Path**                                        | **Installation File Path** | **Configuration File Path**                                                                   |
| --------------------- | ------------------------------------------------------------ | -------------------------- | --------------------------------------------------------------------------------------------- |
| `RHEL/CentOS 7 and 8` | `/usr/lib/systemd/system/edb-slony-replication-<xx>.service` | `/usr/edb/as<xx>`          | The configuration file `slony-replication.ini` is located in `/etc/edb/slony-replication<xx>` |

In the above table, &lt;xx> represents the Advanced Server version.

<div id="installing_on_ppcle" class="registered_link"></div>

## Installing Slony on a RHEL/CentOS 7 PPCLE Host

Before installing the repository configuration file, you must have credentials that allow access to the EnterpriseDB repository. For information about requesting credentials, visit the [EDB website](https://www.enterprisedb.com/user).

Perform the following steps to install Slony on a RHEL/CentOS 7 PPC64LE Host:

1.  Install Advance Toolchain:

    ```text
    rpm --import https://public.dhe.ibm.com/software/server/POWER/Linux/toolchain/at/redhat/RHEL7/gpg-pubkey-6976a827-5164221b

    cat > /etc/yum.repos.d/advance-toolchain.repo <<EOF

    # Beginning of the configuration file
    [advance-toolchain]
    name=Advance Toolchain IBM FTP
    baseurl=https://public.dhe.ibm.com/software/server/POWER/Linux/toolchain/at/redhat/RHEL7
    failovermethod=priority
    enabled=1
    gpgcheck=1
    gpgkey=ftp://public.dhe.ibm.com/software/server/POWER/Linux/toolchain/at/redhat/RHELX/gpg-pubkey-6976a827-5164221b
    # End of the configuration file
    ```

2.  To create the repository configuration file, assume superuser privileges and invoke the following command:

    ```text
    yum -y install https://yum.enterprisedb.com/edbrepos/edb-repo-latest.noarch.rpm
    ```

3.  Replace the `USERNAME:PASSWORD` variable in the following command with the username and password of a registered EnterpriseDB user:

    ```text
    sed -i "s@<username>:<password>@USERNAME:PASSWORD@" /etc/yum.repos.d/edb.repo
    ```

4.  Before installing Slony, execute the following command to install the Extra Packages for Enterprise Linux (EPEL) release package:

    ```text
    yum -y install https://dl.fedoraproject.org/pub/epel/epel-release-latest-7.noarch.rpm
    ```

5.  On RHEL 7, enable the `optional, extras`, and `HA` repositories to satisfy additional package dependencies:

    ```text
    subscription-manager repos --enable "rhel-*-optional-rpms" --enable "rhel-*-extras-rpms"  --enable "rhel-ha-for-rhel-*-server-rpms"
    ```

6.  Invoke the following command to install Slony:

    ```text
    yum -y install edb-as<xx>-slony-replication
    ```

    Where &lt;xx> is the Slony version you want to install.<|MERGE_RESOLUTION|>--- conflicted
+++ resolved
@@ -77,14 +77,7 @@
     ```text
     dnf -y install edb-as13-slony-replication
     ```
-<<<<<<< HEAD
-
-!!! Note
-    To install Slony Replication for Advanced Server version 9.5, you need to execute the `yum install ppas95-replication` command. The `ppas95-replication.service` path is `/usr/lib/systemd/system/ppas95-replication.service` and the installation path is `/usr/ppas-9.5`.
-
-=======
-    
->>>>>>> 4e452852
+
 <div id="installing_on_RHEL" class="registered_link"></div>
 
 ## Installing Slony on a RHEL Host
