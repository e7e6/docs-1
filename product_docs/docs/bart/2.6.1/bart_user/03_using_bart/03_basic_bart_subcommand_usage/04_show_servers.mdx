---
title: "SHOW-SERVERS"
---

<div id="show_servers" class="registered_link"></div>

The `SHOW-SERVERS` subcommand displays the information for the managed database servers listed in the BART configuration file.

**Syntax:**

`bart SHOW-SERVERS [ –s { <server_name> | all } ]`

The following table describes the command options.

<<<<<<< HEAD
| Options                                                         | Description                                                                                                                                                                                                       |
| --------------------------------------------------------------- | ----------------------------------------------------------------------------------------------------------------------------------------------------------------------------------------------------------------- |
| `-s { <server_name> or all }` `--server { <server_name> or all }` | `<server_name>` is the name of the database server whose BART configuration information is to be displayed. If `all` is specified or if the option is omitted, information for all database servers is displayed. |
=======
| Options                                                                | Description                                                                                                                                                                                                       |
| ---------------------------------------------------------------------- | ----------------------------------------------------------------------------------------------------------------------------------------------------------------------------------------------------------------- |
| `-s { <server_name> \| all }`<br />`--server { <server_name> \| all }` | `<server_name>` is the name of the database server whose BART configuration information is to be displayed. If `all` is specified or if the option is omitted, information for all database servers is displayed. |
>>>>>>> d3423f84
<|MERGE_RESOLUTION|>--- conflicted
+++ resolved
@@ -12,12 +12,6 @@
 
 The following table describes the command options.
 
-<<<<<<< HEAD
-| Options                                                         | Description                                                                                                                                                                                                       |
-| --------------------------------------------------------------- | ----------------------------------------------------------------------------------------------------------------------------------------------------------------------------------------------------------------- |
-| `-s { <server_name> or all }` `--server { <server_name> or all }` | `<server_name>` is the name of the database server whose BART configuration information is to be displayed. If `all` is specified or if the option is omitted, information for all database servers is displayed. |
-=======
 | Options                                                                | Description                                                                                                                                                                                                       |
 | ---------------------------------------------------------------------- | ----------------------------------------------------------------------------------------------------------------------------------------------------------------------------------------------------------------- |
-| `-s { <server_name> \| all }`<br />`--server { <server_name> \| all }` | `<server_name>` is the name of the database server whose BART configuration information is to be displayed. If `all` is specified or if the option is omitted, information for all database servers is displayed. |
->>>>>>> d3423f84
+| `-s { <server_name> \| all }`<br />`--server { <server_name> \| all }` | `<server_name>` is the name of the database server whose BART configuration information is to be displayed. If `all` is specified or if the option is omitted, information for all database servers is displayed. |