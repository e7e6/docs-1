---
title: "Installing PostGIS"
---

<div id="installing_postgis" class="registered_link"></div>

The following table lists the latest PostGIS versions and their corresponding Advanced Server versions. The PostGIS version required by your Advanced Server installation is version-specific, but the documented and supported functionality of each version is the same. The information in this guide applies to each version listed in the table below.

<<<<<<< HEAD
=======
<table><colgroup><col style="width: 20%" /><col style="width: 30%" /><col style="width: 50%" /></colgroup><thead><tr class="header"><th><strong>PostGIS Version</strong></th><th><strong>Supported Advanced Server Versions</strong></th><th><strong>Supported Platforms</strong></th></tr></thead><tbody><tr class="odd"><td><code>PostGIS 3.0.2</code></td><td>Advanced Server 13</td><td><p>RHEL/CentOS 7 and RHEL/CentOS 8 - x86_64<br />
RHEL/CentOS 7 - ppc64le<br />
Debian 9x Stretch and 10x Buster<br />
Ubuntu 18.04 LTS Bionic Beaver and Ubuntu 20.04 LTS Focal Fossa<br />
Windows 64 x86 Interactive Installer</p></td></tr><tr class="even"><td><code>PostGIS 3.0.1</code></td><td>Advanced Server 12</td><td><p>RHEL/CentOS 6 and RHEL/CentOS 7 x86_64<br />
RHEL/CentOS 7 - ppc64le<br />
Debian 9x Stretch and 10x Buster<br />
Ubuntu 18.04 LTS Bionic Beaver<br />
Windows 64 x86 Interactive Installer</p></td></tr><tr class="odd"><td><code>PostGIS 3.0.2</code></td><td>Advanced Server 12</td><td><p>RHEL/CentOS 7 - x86_64 and RHEL/CentOS 8 - x86_64</p></td></tr><tr class="even"><td><code>PostGIS 3.0.2</code></td><td>Advanced Server 11</td><td><p>RHEL/CentOS 7 - x86_64</p></td></tr><tr class="odd"><td><code>PostGIS 2.5.4</code></td><td>Advanced Server 12</td><td><p>RHEL/CentOS 6, RHEL/CentOS 7 - x86_64, and RHEL/CentOS 8 - x86_64<br />
RHEL/CentOS 7 - ppc64le<br />
Debian 9x Stretch and 10x Buster<br />
Ubuntu 18.04 LTS Bionic Beaver<br />
Windows 64 x86 Interactive Installer<br />
SLES 12</p></td></tr><tr class="even"><td><code>PostGIS 2.5.4</code></td><td>Advanced Server 11</td><td><p>RHEL/CentOS 6, RHEL/CentOS 7 - x86_64, and RHEL/CentOS 8 - x86_64<br />
RHEL/CentOS 7 - ppc64le<br />
Debian 9x Stretch<br />
Ubuntu 18.04 LTS Bionic Beaver<br />
Windows 64 x86 Interactive Installer<br />
SLES 12</p></td></tr><tr class="odd"><td><code>PostGIS 2.5.4</code></td><td>Advanced Server 9.6</td><td>RHEL/CentOS 7 - x86_64</td></tr><tr class="even"><td><code>PostGIS 2.5.3</code></td><td>Advanced Server 12</td><td><p>RHEL/CentOS 6, RHEL/CentOS 7 - x86_64, and RHEL/CentOS 8 - x86_64<br />
RHEL/CentOS 7 - ppc64le<br />
Debian 9x Stretch<br />
Ubuntu 18.04 LTS Bionic Beaver<br />
Windows 64 x86 Interactive Installer</p></td></tr><tr class="odd"><td><code>PostGIS 2.5.1</code></td><td>Advanced Server 11</td><td><p>RHEL/CentOS 6 and RHEL/CentOS 7 - x86_64<br />
RHEL/CentOS 7 - ppc64le</p></td></tr><tr class="even"><td><code>PostGIS 2.4.6</code></td><td>Advanced Server 9.6, 10 and 11</td><td><p>RHEL/CentOS 6 and RHEL/CentOS 7 - x86_64<br />
RHEL/CentOS 7 - ppc64le<br />
Windows 64 x86 Interactive Installer</p></td></tr><tr class="odd"><td><code>PostGIS 2.3.8</code></td><td>Advanced Server 9.6 and 10</td><td><p>RHEL/CentOS 6 and RHEL/CentOS 7 - x86_64<br />
RHEL/CentOS 7 - ppc64le<br />
Windows 64 x86 Interactive Installer</p></td></tr><tr class="even"><td><code>PostGIS 2.1.9</code></td><td>Advanced Server 9.5</td><td><p>RHEL/CentOS 6 and RHEL/CentOS 7 - x86_64<br />
RHEL/CentOS 7 - ppc64le<br />
Windows 64 x86 Interactive Installer</p></td></tr></tbody></table>
>>>>>>> a14df248
| **PostGIS Version** | **Supported Advanced Server Versions** | **Supported Platforms**                                                                                                                                                                                |
| ------------------- | -------------------------------------- | ------------------------------------------------------------------------------------------------------------------------------------------------------------------------------------------------------ |
| `PostGIS 3.0.2`     | Advanced Server 13                     | RHEL/CentOS 7 and RHEL/CentOS 8 - x86_64 RHEL/CentOS 7 - ppc64le Debian 9x Stretch and 10x Buster Ubuntu 18.04 LTS Bionic Beaver and Ubuntu 20.04 LTS Focal Fossa Windows 64 x86 Interactive Installer |
| `PostGIS 3.0.1`     | Advanced Server 12                     | RHEL/CentOS 7 x86_64 RHEL/CentOS 7 - ppc64le Debian 9x Stretch and 10x Buster Ubuntu 18.04 LTS Bionic Beaver Windows 64 x86 Interactive Installer                                                      |
| `PostGIS 3.0.2`     | Advanced Server 12                     | RHEL/CentOS 7 - x86_64 and RHEL/CentOS 8 - x86_64                                                                                                                                                      |
| `PostGIS 3.0.2`     | Advanced Server 11                     | RHEL/CentOS 7 - x86_64                                                                                                                                                                                 |
| `PostGIS 2.5.4`     | Advanced Server 12                     | RHEL/CentOS 7 - x86_64, and RHEL/CentOS 8 - x86_64 RHEL/CentOS 7 - ppc64le Debian 9x Stretch and 10x Buster Ubuntu 18.04 LTS Bionic Beaver Windows 64 x86 Interactive Installer SLES 12                |
| `PostGIS 2.5.4`     | Advanced Server 11                     | RHEL/CentOS 7 - x86_64, and RHEL/CentOS 8 - x86_64 RHEL/CentOS 7 - ppc64le Debian 9x Stretch Ubuntu 18.04 LTS Bionic Beaver Windows 64 x86 Interactive Installer SLES 12                               |
| `PostGIS 2.5.4`     | Advanced Server 9.6                    | RHEL/CentOS 7 - x86_64                                                                                                                                                                                 |
| `PostGIS 2.5.3`     | Advanced Server 12                     | RHEL/CentOS 7 - x86_64, and RHEL/CentOS 8 - x86_64 RHEL/CentOS 7 - ppc64le Debian 9x Stretch Ubuntu 18.04 LTS Bionic Beaver Windows 64 x86 Interactive Installer                                       |
| `PostGIS 2.5.1`     | Advanced Server 11                     | RHEL/CentOS 7 - x86_64 RHEL/CentOS 7 - ppc64le                                                                                                                                                         |
| `PostGIS 2.4.6`     | Advanced Server 9.6, 10 and 11         | RHEL/CentOS 7 - x86_64 RHEL/CentOS 7 - ppc64le Windows 64 x86 Interactive Installer                                                                                                                    |
| `PostGIS 2.3.8`     | Advanced Server 9.6 and 10             | RHEL/CentOS 7 - x86_64 RHEL/CentOS 7 - ppc64le Windows 64 x86 Interactive Installer                                                                                                                    |
<<<<<<< HEAD
| `PostGIS 2.1.9`     | Advanced Server 9.5                    | RHEL/CentOS 7 - x86_64 RHEL/CentOS 7 - ppc64le Windows 64 x86 Interactive Installer                                                                                                                    |
=======
>>>>>>> a14df248

!!! Note
    PostGIS is no longer supported on CentOS/RHEL/OEL 6.x platforms. It is strongly recommended that EDB products running on these platforms be migrated to a supported platform.

<div id="installing_on_centos" class="registered_link"></div>

## Installing PostGIS on a CentOS Host

You must install Advanced Server before installing PostGIS. For details about installing and configuring Advanced Server, see the EDB Advanced Server Installation Guide available at the [EDB website](/epas/latest/).

Before creating the repository configuration file, you must have credentials that allow access to the EnterpriseDB repository. For information about requesting credentials, visit the [EDB website](https://www.enterprisedb.com/user).

Perform the following steps to install PostGIS:

1.  To create the repository configuration file, assume superuser privileges and invoke one of the following platform-specific commands:

    On CentOS 7:

    ```text
    yum -y install https://yum.enterprisedb.com/edbrepos/edb-repo-latest.noarch.rpm
    ```

    On CentOS 8:

    ```text
    dnf -y install https://yum.enterprisedb.com/edbrepos/edb-repo-latest.noarch.rpm
    ```

2.  Replace the `USERNAME:PASSWORD` placeholder in the following command with the username and password of a registered EnterpriseDB user:

    ```text
    sed -i "s@<username>:<password>@USERNAME:PASSWORD@" /etc/yum.repos.d/edb.repo
    ```

3.  Before installing PostGIS, execute the following command to install the Extra Packages for Enterprise Linux (EPEL) release package:

    On CentOS 7:

    ```text
    yum -y install https://dl.fedoraproject.org/pub/epel/epel-release-latest-7.noarch.rpm
    ```

    On CentOS 8:

    ```text
    dnf -y install epel-release
    ```

4.  On CentOS 8, enable the PowerTools repository to satisfy package dependencies:

    ```text
    dnf config-manager --set-enabled PowerTools
    ```

5.  On CentOS 8, disable the built-in PostgreSQL module:

    ```text
    dnf -qy module disable postgresql
    ```

6.  Install `PostGIS` with one of the following platform-specific commands:

       On CentOS 7, to install PostGIS version for EDB Advanced Server version (EPAS) 13.0:

    ```text
    yum -y install edb-as13-postgis3
    ```

    !!! Note
        To install a specific major version of PostGIS, specify the complete version and operating system type. For example to install version 3.0.2 on Advanced Server version 13, the command is `yum -y install edb-as13-postgis3-3.0.2`.

       On CentOS 8, to install PostGIS version for EDB Advanced Server version (EPAS) 13.0:

    ```text
    dnf -y install edb-as13-postgis3
    ```

       On CentOS 7, to install PostGIS versions for older versions of EDB Advanced Server:

    ```text
    yum -y install edb-as<xx>-postgis-<y.y.y>
    ```

       Where *&lt;xx>* is the Advanced Server version and *&lt;y.y.y>* is the PostGIS version you want to install. For example, to install PostGIS 2.5.4 on Advanced Server 12, execute the following command:

    ```text
    yum -y install edb-as12-postgis-2.5.4
    ```

       On CentOS 8, to install PostGIS versions for older versions of EDB Advanced Server:

    ```text
    dnf install edb-as<xx>-postgis-<y.y.y>
    ```

       Where *&lt;xx>* is the Advanced Server version and *&lt;y.y.y>* is the PostGIS version you want to install.

    When you install an RPM package that is signed by a source that is not recognized by your system, yum may ask for your permission to import the key to your local server. If prompted, and you are satisfied that the packages come from a trustworthy source, enter `y` and press `Return` to continue.

    !!! Note
        After installing PostGIS with a package manager, you must manually create a template database and the required PostGIS extension.

<div id="installing_on_rhel" class="registered_link"></div>

## Installing PostGIS on a RHEL Host

You must install Advanced Server before installing PostGIS. For details about installing and configuring Advanced Server, see the EDB Advanced Server Installation Guide available at the [EDB website](/epas/latest/).

Before installing the repository configuration file, you must have credentials that allow access to the EnterpriseDB repository. For information about requesting credentials, visit the [EDB website](https://www.enterprisedb.com/user).

Perform the following steps to install PostGIS:

1.  To create the repository configuration file, assume superuser privileges and invoke one of the following platform-specific commands:

    On RHEL 7:

    ```text
    yum -y install https://yum.enterprisedb.com/edbrepos/edb-repo-latest.noarch.rpm
    ```

    On RHEL 8:

    ```text
    dnf -y install https://yum.enterprisedb.com/edbrepos/edb-repo-latest.noarch.rpm
    ```

2.  Replace the `USERNAME:PASSWORD` placeholder in the following command with the username and password of a registered EnterpriseDB user:

    ```text
    sed -i "s@<username>:<password>@USERNAME:PASSWORD@" /etc/yum.repos.d/edb.repo
    ```

3.  Before installing PostGIS, execute the following command to install the Extra Packages for Enterprise Linux (EPEL) release package:

    On RHEL 7:

    ```text
    yum -y install https://dl.fedoraproject.org/pub/epel/epel-release-latest-7.noarch.rpm
    ```

    On RHEL 8:

    ```text
    dnf -y install https://dl.fedoraproject.org/pub/epel/epel-release-latest-8.noarch.rpm
    ```

4.  Enable additional platform-specific repositories:

    On RHEL 7, enable the `optional, extras`, and `HA` repositories to satisfy package dependencies:

    ```text
    subscription-manager repos --enable "rhel-*-optional-rpms" --enable "rhel-*-extras-rpms"  --enable "rhel-ha-for-rhel-*-server-rpms"
    ```

    On RHEL 8, enable the `codeready-builder-for-rhel-8-*-rpms` repository to satisfy EPEL packages dependency:

    ```text
    ARCH=$( /bin/arch )

    subscription-manager repos --enable "codeready-builder-for-rhel-8-${ARCH}-rpms"
    ```

5.  On RHEL 8, disable the built-in PostgreSQL module:

    ```text
    dnf -qy module disable postgresql
    ```

6.  Install `PostGIS` with one of the following platform-specific commands:

       On RHEL 7, to install PostGIS version for EDB Advanced Server version (EPAS) 13.0:

    ```text
    yum -y install edb-as13-postgis3
    ```

    !!! Note
        To install a specific major version of PostGIS, specify the complete version and operating system type. For example to install version 3.0.2 on Advanced Server version 13, the command is `yum -y install edb-as13-postgis3-3.0.2`.

       On RHEL 8, to install PostGIS version for EDB Advanced Server version (EPAS) 13.0:

    ```text
    dnf -y install edb-as13-postgis3
    ```

       On RHEL 7, to install PostGIS versions for older versions of EDB Advanced Server:

    ```text
    yum -y install edb-as<xx>-postgis-<y.y.y>
    ```

       Where *&lt;xx>* is the Advanced Server version and *&lt;y.y.y>* is the PostGIS version you want to install. For example, to install PostGIS 2.5.4 on Advanced Server 12, execute the following command:

    ```text
    yum -y install edb-as12-postgis-2.5.4
    ```

       On RHEL 8, to install PostGIS versions for older versions of EDB Advanced Server:

    ```text
    dnf install edb-as<xx>-postgis-<y.y.y>
    ```

       Where *&lt;xx>* is the Advanced Server version and *&lt;y.y.y>* is the PostGIS version you want to install.

       When you install an RPM package that is signed by a source that is not recognized by your system, yum may ask for your permission to import the key to your local server. If prompted, and you are satisfied that the packages come from a trustworthy source, enter `y` and press `Return` to continue.

    After installing PostGIS with a package manager, please note that you must manually create a template database and the required PostGIS extension.

<div id="installing_on_ppcle" class="registered_link"></div>

## Installing PostGIS on a RHEL/CentOS 7 PPCLE Host

Before installing the repository configuration, you must have credentials that allow access to the EnterpriseDB repository. For information about requesting credentials, visit the [EDB website](https://www.enterprisedb.com/user). Perform the following steps to install PostGIS on a RHEL/CentOS 7 PPC64LE Host.

1.  Create the Advance Toolchain repository configuration file:

    ```text
    rpm --import https://public.dhe.ibm.com/software/server/POWER/Linux/toolchain/at/redhat/RHEL7/gpg-pubkey-6976a827-5164221b

    cat > /etc/yum.repos.d/advance-toolchain.repo <<EOF

    # Beginning of the configuration file
    [advance-toolchain]
    name=Advance Toolchain IBM FTP
    baseurl=https://public.dhe.ibm.com/software/server/POWER/Linux/toolchain/at/redhat/RHEL7
    failovermethod=priority
    enabled=1
    gpgcheck=1
    gpgkey=ftp://public.dhe.ibm.com/software/server/POWER/Linux/toolchain/at/redhat/RHELX/gpg-pubkey-6976a827-5164221b
    # End of the configuration file
    ```

2.  To create the EnterpriseDB repository configuration file, assume superuser privileges and invoke the following command:

    ```text
    yum -y install https://yum.enterprisedb.com/edbrepos/edb-repo-latest.noarch.rpm
    ```

3.  Replace the `USERNAME:PASSWORD` placeholder in the following command with the username and password of a registered EnterpriseDB user:

    ```text
    sed -i "s@<username>:<password>@USERNAME:PASSWORD@" /etc/yum.repos.d/edb.repo
    ```

4.  Before installing PostGIS, execute the following command to install the Extra Packages for Enterprise Linux (EPEL) release package:

    ```text
    yum -y install https://dl.fedoraproject.org/pub/epel/epel-release-latest-7.noarch.rpm
    ```

5.  On RHEL 7, enable the `optional, extras`, and `HA` repositories to satisfy package dependencies:

    ```text
    subscription-manager repos --enable "rhel-*-optional-rpms" --enable "rhel-*-extras-rpms"  --enable "rhel-ha-for-rhel-*-server-rpms"
    ```

6.  Invoke the following command to install PostGIS:

    To install PostGIS version for EDB Advanced Server version (EPAS) 13.0:

    ```text
    yum -y install edb-as13-postgis3
    ```

    !!! Note
        To install a specific major version of PostGIS, for example 3.0.2, for Advanced Server version 13:

    ```text
    yum -y install edb-as13-postgis3-3.0.2
    ```

    To install PostGIS for older versions of EPAS:

    ```text
    yum -y install edb-as<xx>-postgis-<y.y.y>
    ```

    Where *&lt;xx>* is the Advanced Server version and *&lt;y.y.y>* is the PostGIS version you want to install.

    For example, to install PostGIS 2.5.4 on Advanced Server 12, execute the following command:

    ```text
    yum -y install edb-as12-postgis-2.5.4
    ```

<div id="installing_a_deb_package_on_a_debian_or_ubuntu_host" class="registered_link"></div>

## Installing PostGIS on a Debian/Ubuntu Host

You must install Advanced Server before installing PostGIS. For details about installing and configuring Advanced Server, see the EDB Advanced Server Installation Guide available at the [EDB website](/epas/latest/).

To install a package on a Debian or Ubuntu host, you must have credentials to access the EnterpriseDB repository. If you need EnterpriseDB credentials, visit the [EDB website](https://www.enterprisedb.com/user) for credentials.

The following steps will walk you through using the EnterpriseDB repository to install a Debian package. When using the commands, replace the `username` and `password` with the credentials provided by EnterpriseDB.

1.  Assume superuser privileges:

    ```text
    sudo su –
    ```

2.  Configure the EnterpriseDB repository.

    On Debian 9, Ubuntu 18, and Ubuntu 20:

    ```text
    sh -c 'echo "deb https://username:password@apt.enterprisedb.com/$(lsb_release -cs)-edb/ $(lsb_release -cs) main" > /etc/apt/sources.list.d/edb-$(lsb_release -cs).list'
    ```

    On Debian 10:

    a.  Set up the EnterpriseDB repository:

    ```text
    sh -c 'echo "deb [arch=amd64] https://apt.enterprisedb.com/$(lsb_release -cs)-edb/ $(lsb_release -cs) main" > /etc/apt/sources.list.d/edb-$(lsb_release -cs).list'
    ```

    b.  Substitute your EnterpriseDB credentials for the `username` and `password` placeholders in the following command:

    ```text
    sh -c 'echo "machine apt.enterprisedb.com login <username> password <password>" > /etc/apt/auth.conf.d/edb.conf'
    ```

3.  Add support to your system for secure APT repositories:

    ```text
    apt-get install apt-transport-https
    ```

4.  Add the EDB signing key:

    ```text
    wget -q -O - https://apt.enterprisedb.com/edb-deb.gpg.key  | sudo apt-key add -
    ```

5.  Update the repository metadata:

    ```text
    apt-get update
    ```

6.  Install the Debian package:

    ```text
    apt-get -y install edb-as<xx>-postgis-<y.y.y>
    ```

    Where *&lt;xx>* is the Advanced Server version and *&lt;y.y.y>* is the PostGIS version you want to install.

    For example, to install the PostGIS 3.0.2 package for Advanced Server 13, execute the following command:

    ```text
    apt-get -y install edb-as13-postgis-3.0.2
    ```

<div id="using_the_SLES_host" class="registered_link"></div>

## Installing PostGIS on an SLES 12 Host

You can use the Zypper package manager to install PostGIS on an SLES 12 host. Zypper will attempt to satisfy package dependencies as it installs a package, but requires access to specific repositories that are not hosted at EDB.

1.  Assume superuser privileges.

    ```text
    sudo su -
    ```

2.  Use the following command to add the EDB repository to your SLES host:

    ```text
    zypper addrepo https://zypp.enterprisedb.com/suse/edb-sles.repo
    ```

3.  Invoke the following command to refresh the metadata:

    ```text
    zypper refresh
    ```

4.  Install `SUSEConnect` to register the host with SUSE to allow access to SUSE repositories:

    ```text
    zypper install SUSEConnect
    ```

5.  Register the host with SUSE to allow access to SUSE repositories and replace `'REGISTRATION_CODE'` and `'EMAIL'` with your SUSE registration information:

    ```text
    SUSEConnect -r 'REGISTRATION_CODE' -e 'EMAIL'
    SUSEConnect -p PackageHub/12.4/x86_64
    SUSEConnect -p sle-sdk/12.4/x86_64
    ```

6.  Install the following repository for PEM dependencies:

    ```text
    zypper addrepo https://download.opensuse.org/repositories/Apache:/Modules/SLE_12_SP4/Apache:Modules.repo
    ```

7.  Refresh the metadata:

    ```text
    zypper refresh
    ```

8.  Install OpenJDK (version 1.8) for Java based components:

    ```text
    zypper -n install java-1_8_0-openjdk
    ```

9.  Then, use the zypper utility to install PostGIS:

    ```text
    zypper -n install edb-as12-postgis
    ```

<div id="installing_on_Windows_host" class="registered_link"></div>

## Installing PostGIS on a Windows Host

You must install Advanced Server before installing PostGIS. If you have used the graphical Setup wizard to install Advanced Server, you can use StackBuilder Plus to add PostGIS to your installation. For details about using the graphical installer to install and configure Advanced Server, see the EDB Advanced Server Installation Guide for Windows available at the [EDB website](/epas/latest/).

1.  Open StackBuilder Plus and select your Advanced Server installation from the drop-down list on the `Welcome` window. Click `Next` to continue to the application selection page.

    ![The StackBuilder Plus Welcome window](images/SBP_welcome.png)
    Fig. 1: The StackBuilder Plus Welcome window

2.  Expand the `Spatial Extensions` node, and check the box next to the PostGIS version. Click `Next` to continue.

3.  The selected packages and the default download directory where the package will be installed are displayed; change the locations if required. Click `Next`.

    ![The Installation Directory window](images/postgis_installation.png)
    Fig. 2: The Installation Directory window

4.  Once you have downloaded the installation files, a confirmation message is displayed. Click `Next` to start the PostGIS installation.

    ![Installing Postgis](images/SBP_Installation_Files_Downloaded.png)
    Fig. 3: Installing Postgis

5.  Select an installation language and click `OK`.

6.  The PostGIS welcome screen is displayed. Click `Next`.

    ![The Postgis welcome window](images/postgis_welcome.png)
    Fig. 4: The Postgis welcome window

7.  Use the `Installation Directory` field to specify the directory in which you wish to install the PostGIS software. Click `Next` to continue.

8.  Use fields on the `EDB Postgres Advanced Server Installation Details` window to provide connection information for the Advanced Server host:

-   Use the `Host` field to identify the system on which Advanced Server resides.

-   Provide the name of the role that PostGIS will use for connections to the server in the `User Name` field.

-   Provide the password associated with the role in the `Password` field.

-   Use the `Port` field to identify the listener port that Advanced Server monitors for client connections.

    Then, click `Next` to continue.

      ![The Advanced Server installation details window](images/advanced_server_installation_details.png)
      Fig. 5: The Advanced Server installation details window

9.  The `Ready to Install` window notifies you when the installer has all of the information needed to install PostGIS on your system. Click `Next`.

    ![The ready to install window](images/ready_to_install.png)
    Fig. 6: The ready to install window

10. Progress bars inform you as the installation progresses; click `Finish` to exit the installer when the PostGIS installation completes.

    ![The installation is complete](images/installattion_complete.png)

    Fig. 7: The installation is complete

    StackBuilder Plus will install PostGIS, and create the `template_postgis` database and PostGIS functions.<|MERGE_RESOLUTION|>--- conflicted
+++ resolved
@@ -6,39 +6,6 @@
 
 The following table lists the latest PostGIS versions and their corresponding Advanced Server versions. The PostGIS version required by your Advanced Server installation is version-specific, but the documented and supported functionality of each version is the same. The information in this guide applies to each version listed in the table below.
 
-<<<<<<< HEAD
-=======
-<table><colgroup><col style="width: 20%" /><col style="width: 30%" /><col style="width: 50%" /></colgroup><thead><tr class="header"><th><strong>PostGIS Version</strong></th><th><strong>Supported Advanced Server Versions</strong></th><th><strong>Supported Platforms</strong></th></tr></thead><tbody><tr class="odd"><td><code>PostGIS 3.0.2</code></td><td>Advanced Server 13</td><td><p>RHEL/CentOS 7 and RHEL/CentOS 8 - x86_64<br />
-RHEL/CentOS 7 - ppc64le<br />
-Debian 9x Stretch and 10x Buster<br />
-Ubuntu 18.04 LTS Bionic Beaver and Ubuntu 20.04 LTS Focal Fossa<br />
-Windows 64 x86 Interactive Installer</p></td></tr><tr class="even"><td><code>PostGIS 3.0.1</code></td><td>Advanced Server 12</td><td><p>RHEL/CentOS 6 and RHEL/CentOS 7 x86_64<br />
-RHEL/CentOS 7 - ppc64le<br />
-Debian 9x Stretch and 10x Buster<br />
-Ubuntu 18.04 LTS Bionic Beaver<br />
-Windows 64 x86 Interactive Installer</p></td></tr><tr class="odd"><td><code>PostGIS 3.0.2</code></td><td>Advanced Server 12</td><td><p>RHEL/CentOS 7 - x86_64 and RHEL/CentOS 8 - x86_64</p></td></tr><tr class="even"><td><code>PostGIS 3.0.2</code></td><td>Advanced Server 11</td><td><p>RHEL/CentOS 7 - x86_64</p></td></tr><tr class="odd"><td><code>PostGIS 2.5.4</code></td><td>Advanced Server 12</td><td><p>RHEL/CentOS 6, RHEL/CentOS 7 - x86_64, and RHEL/CentOS 8 - x86_64<br />
-RHEL/CentOS 7 - ppc64le<br />
-Debian 9x Stretch and 10x Buster<br />
-Ubuntu 18.04 LTS Bionic Beaver<br />
-Windows 64 x86 Interactive Installer<br />
-SLES 12</p></td></tr><tr class="even"><td><code>PostGIS 2.5.4</code></td><td>Advanced Server 11</td><td><p>RHEL/CentOS 6, RHEL/CentOS 7 - x86_64, and RHEL/CentOS 8 - x86_64<br />
-RHEL/CentOS 7 - ppc64le<br />
-Debian 9x Stretch<br />
-Ubuntu 18.04 LTS Bionic Beaver<br />
-Windows 64 x86 Interactive Installer<br />
-SLES 12</p></td></tr><tr class="odd"><td><code>PostGIS 2.5.4</code></td><td>Advanced Server 9.6</td><td>RHEL/CentOS 7 - x86_64</td></tr><tr class="even"><td><code>PostGIS 2.5.3</code></td><td>Advanced Server 12</td><td><p>RHEL/CentOS 6, RHEL/CentOS 7 - x86_64, and RHEL/CentOS 8 - x86_64<br />
-RHEL/CentOS 7 - ppc64le<br />
-Debian 9x Stretch<br />
-Ubuntu 18.04 LTS Bionic Beaver<br />
-Windows 64 x86 Interactive Installer</p></td></tr><tr class="odd"><td><code>PostGIS 2.5.1</code></td><td>Advanced Server 11</td><td><p>RHEL/CentOS 6 and RHEL/CentOS 7 - x86_64<br />
-RHEL/CentOS 7 - ppc64le</p></td></tr><tr class="even"><td><code>PostGIS 2.4.6</code></td><td>Advanced Server 9.6, 10 and 11</td><td><p>RHEL/CentOS 6 and RHEL/CentOS 7 - x86_64<br />
-RHEL/CentOS 7 - ppc64le<br />
-Windows 64 x86 Interactive Installer</p></td></tr><tr class="odd"><td><code>PostGIS 2.3.8</code></td><td>Advanced Server 9.6 and 10</td><td><p>RHEL/CentOS 6 and RHEL/CentOS 7 - x86_64<br />
-RHEL/CentOS 7 - ppc64le<br />
-Windows 64 x86 Interactive Installer</p></td></tr><tr class="even"><td><code>PostGIS 2.1.9</code></td><td>Advanced Server 9.5</td><td><p>RHEL/CentOS 6 and RHEL/CentOS 7 - x86_64<br />
-RHEL/CentOS 7 - ppc64le<br />
-Windows 64 x86 Interactive Installer</p></td></tr></tbody></table>
->>>>>>> a14df248
 | **PostGIS Version** | **Supported Advanced Server Versions** | **Supported Platforms**                                                                                                                                                                                |
 | ------------------- | -------------------------------------- | ------------------------------------------------------------------------------------------------------------------------------------------------------------------------------------------------------ |
 | `PostGIS 3.0.2`     | Advanced Server 13                     | RHEL/CentOS 7 and RHEL/CentOS 8 - x86_64 RHEL/CentOS 7 - ppc64le Debian 9x Stretch and 10x Buster Ubuntu 18.04 LTS Bionic Beaver and Ubuntu 20.04 LTS Focal Fossa Windows 64 x86 Interactive Installer |
@@ -52,10 +19,6 @@
 | `PostGIS 2.5.1`     | Advanced Server 11                     | RHEL/CentOS 7 - x86_64 RHEL/CentOS 7 - ppc64le                                                                                                                                                         |
 | `PostGIS 2.4.6`     | Advanced Server 9.6, 10 and 11         | RHEL/CentOS 7 - x86_64 RHEL/CentOS 7 - ppc64le Windows 64 x86 Interactive Installer                                                                                                                    |
 | `PostGIS 2.3.8`     | Advanced Server 9.6 and 10             | RHEL/CentOS 7 - x86_64 RHEL/CentOS 7 - ppc64le Windows 64 x86 Interactive Installer                                                                                                                    |
-<<<<<<< HEAD
-| `PostGIS 2.1.9`     | Advanced Server 9.5                    | RHEL/CentOS 7 - x86_64 RHEL/CentOS 7 - ppc64le Windows 64 x86 Interactive Installer                                                                                                                    |
-=======
->>>>>>> a14df248
 
 !!! Note
     PostGIS is no longer supported on CentOS/RHEL/OEL 6.x platforms. It is strongly recommended that EDB products running on these platforms be migrated to a supported platform.
