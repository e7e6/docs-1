---
title: Cluster networking architecture
---

BigAnimal clusters can be exposed to client applications in two ways:

-   Public — The cluster is available on the Internet.
-   Private — Access to the cluster is restricted to specific
    sources, and network traffic never leaves the Azure network.

## Basic architecture

BigAnimal deploys a dedicated virtual network (VNet) in Azure or an Amazon Virtual Private Cloud (VPC) in AWS to host clusters and their supporting management services. This VNet or VPC is named after the region where the cluster is deployed. 

<<<<<<< HEAD
For example in Azure, if the cluster is deployed in the East US region, it is named `vnet-eastus`. This VNet uses IP addresses in the `10.240.0.0/16` space.
=======
This VNet is named after the region where the cluster is deployed. 
For example, if the cluster is deployed in the East US region, it is
named `vnet-eastus`. This VNet uses IP addresses in the
`10.0.0.0/8` space.
>>>>>>> 31ccfa05

## Load balancing

BigAnimal uses the following resources for making routing decisions and distributing requests: 

### Standard SKU Load Balancer in Azure

When a cluster is created with public network access, a load balancer is created and configured with a public IP address. Once assigned, this IP address does not change unless you change the networking configuration for your cluster. The load balancer always routes to the leader of your cluster. 

Only one load balancer is typically deployed in an Azure region. BigAnimal adds more IP addresses to the existing load balancer for subsequent clusters in the Azure region.

Every BigAnimal cluster, regardless of public or private networking status, is assigned a single DNS zone that maps to its exposed IP address, either public or private. When toggling between public and private, wait up to 120 seconds for DNS caches to flush.

Clusters can be changed from public to private and vice versa at any time. When this happens, the IP address previously assigned to the cluster is deallocated, a new one is assigned, and DNS is updated accordingly.

### Amazon Network Load Balancer in AWS. 
 
BigAnimal creates a new load balancer for each clusters and tags it with the ckuster ID in the following format: 

service.k8s.aws/stack: default/*<cluster_ID>* (for example, service.k8s.aws/stack: default/p-c4j0jfcmp3af2ieok5eg).

Because the load balancer IP address used in AWS is dynamic, ensure that your application uses the correct DNS name to access the network load balancer of a particular cluster.

## Private clusters

In a private cluster, the IP address or DNS name is private to the VNet or VPC hosting your BigAnimal services. By default, it is not routable from other networks. See [Setting up Azure infrastructure to connect to a private network cluster](../../using_cluster/02_connecting_your_cluster/#setting-up-azure-infrastructure-to-connect-to-a-private-network-cluster) for details and instructions on how to properly configure routing for private clusters.

<!-- Need to change the above link to the parent topic of connecting to your clusters --><|MERGE_RESOLUTION|>--- conflicted
+++ resolved
@@ -5,21 +5,15 @@
 BigAnimal clusters can be exposed to client applications in two ways:
 
 -   Public — The cluster is available on the Internet.
--   Private — Access to the cluster is restricted to specific
-    sources, and network traffic never leaves the Azure network.
+-   Private — In a private cluster, the IP address or DNS name is private to the VNet or VPC hosting your BigAnimal services. By default, it is not routable from other networks. See [Setting up Azure infrastructure to connect to a private network cluster](../../using_cluster/02_connecting_your_cluster/#setting-up-azure-infrastructure-to-connect-to-a-private-network-cluster) for details and instructions on how to properly configure routing for private clusters.
+
+<!-- Need to change the above link to the parent topic of connecting to your clusters -->
 
 ## Basic architecture
 
 BigAnimal deploys a dedicated virtual network (VNet) in Azure or an Amazon Virtual Private Cloud (VPC) in AWS to host clusters and their supporting management services. This VNet or VPC is named after the region where the cluster is deployed. 
+In Azure, for example, if the cluster is deployed in the East US region, it is named `vnet-eastus`.
 
-<<<<<<< HEAD
-For example in Azure, if the cluster is deployed in the East US region, it is named `vnet-eastus`. This VNet uses IP addresses in the `10.240.0.0/16` space.
-=======
-This VNet is named after the region where the cluster is deployed. 
-For example, if the cluster is deployed in the East US region, it is
-named `vnet-eastus`. This VNet uses IP addresses in the
-`10.0.0.0/8` space.
->>>>>>> 31ccfa05
 
 ## Load balancing
 
@@ -42,9 +36,3 @@
 service.k8s.aws/stack: default/*<cluster_ID>* (for example, service.k8s.aws/stack: default/p-c4j0jfcmp3af2ieok5eg).
 
 Because the load balancer IP address used in AWS is dynamic, ensure that your application uses the correct DNS name to access the network load balancer of a particular cluster.
-
-## Private clusters
-
-In a private cluster, the IP address or DNS name is private to the VNet or VPC hosting your BigAnimal services. By default, it is not routable from other networks. See [Setting up Azure infrastructure to connect to a private network cluster](../../using_cluster/02_connecting_your_cluster/#setting-up-azure-infrastructure-to-connect-to-a-private-network-cluster) for details and instructions on how to properly configure routing for private clusters.
-
-<!-- Need to change the above link to the parent topic of connecting to your clusters -->