---
title: Cluster networking architecture
---

BigAnimal clusters can be exposed to client applications in two ways:
- Public — The cluster is available on the Internet.
- Private — Access to the cluster is restricted to specific
sources, and network traffic never leaves the Azure network.

## Basic architecture

When you create your first cluster in a region, BigAnimal deploys a
dedicated virtual network (VNet) in Azure to host all clusters and
supporting management services.

This VNet is named after the region where the cluster is deployed. 
For example, if the cluster is deployed in the East US region, it is
named `vnet-eastus`. This VNet uses IP addresses in the
`10.240.0.0.16` space.

## Public cluster load balancing

When a cluster is created with public network access, an Azure
Standard SKU Load Balancer is created and configured with a public IP
address that always routes to the leader of your cluster. Once
assigned, this IP address does not change unless you change the
networking configuration for your cluster.

Only one Azure Load Balancer per BigAnimal region is typically deployed in your Azure
subscription. Subsequent public clusters add more
IP addresses to the existing load balancer.

## Private cluster load balancing

When a cluster is created with private network access, an Azure
Standard SKU Load Balancer is created and configured with an IP
address that always routes to the leader of your cluster. Once
assigned, this IP address does not change unless you change the
networking configuration for your cluster.

This IP address is private to the VNet hosting your BigAnimal
<<<<<<< HEAD
services; by default it is not routable from other networks, even in
your Azure account. See [Setting up Azure infrastructure to connect to a private network cluster](../../using_cluster/02_connecting_your_cluster/#setting-up-azure-infrastructure-to-connect-to-a-private-network-cluster) for details and instructions
=======
services. By default it is not routable from other networks, even in
your Azure account. See [Setting up Azure infrastructure to connect to a private network cluster](../../using_cluster/connecting_your_cluster/#setting-up-azure-infrastructure-to-connect-to-a-private-network-cluster) for details and instructions
>>>>>>> f3d8c02e
on how to properly configure routing for private clusters.

Only one Azure Internal Load Balancer per BigAnimal region is typically deployed in your
Azure subscription. Subsequent private clusters add more IP addresses to the existing load balancer.

## DNS

Every BigAnimal cluster, regardless of public or private networking
status, is assigned a single DNS zone that maps to its exposed IP
address, either public or private. When toggling between public and
private, wait up to 120 seconds for DNS caches to flush.

## Toggling between public and private

Clusters can be changed from public to private and vice versa at any
time. When this happens, the IP address previously assigned to the
cluster is deallocated, a new one is assigned, and DNS is updated
accordingly.

<|MERGE_RESOLUTION|>--- conflicted
+++ resolved
@@ -39,13 +39,8 @@
 networking configuration for your cluster.
 
 This IP address is private to the VNet hosting your BigAnimal
-<<<<<<< HEAD
-services; by default it is not routable from other networks, even in
-your Azure account. See [Setting up Azure infrastructure to connect to a private network cluster](../../using_cluster/02_connecting_your_cluster/#setting-up-azure-infrastructure-to-connect-to-a-private-network-cluster) for details and instructions
-=======
 services. By default it is not routable from other networks, even in
 your Azure account. See [Setting up Azure infrastructure to connect to a private network cluster](../../using_cluster/connecting_your_cluster/#setting-up-azure-infrastructure-to-connect-to-a-private-network-cluster) for details and instructions
->>>>>>> f3d8c02e
 on how to properly configure routing for private clusters.
 
 Only one Azure Internal Load Balancer per BigAnimal region is typically deployed in your
