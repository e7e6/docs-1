--- conflicted
+++ resolved
@@ -5,22 +5,12 @@
 
 Before creating a link to an Oracle server, you must direct EDB Postgres Advanced Server to the correct Oracle home directory. Set the `LD_LIBRARY_PATH` environment variable on Linux (or `PATH` on Windows) to the `lib` directory of the Oracle client installation directory.
 
-<<<<<<< HEAD
 Alternatively, you can also set the value of the `oracle_home` configuration parameter in the `postgresql.conf` file. The value specified in the `oracle_home` configuration parameter will override the `LD_LIBRARY_PATH` environment variable in Linux and `PATH` environment variable in Windows.
 
 !!! Note
     The `oracle_home` configuration parameter should provide the correct path to the Oracle client i.e. `OCI` library.
     
 To set the `oracle_home` configuration parameter in the `postgresql.conf` file, edit the file, adding the following line:
-=======
-For Windows only, you can instead set the value of the `oracle_home` configuration parameter in the `postgresql.conf` file. The value specified in the `oracle_home` configuration parameter overrides the Windows `PATH` environment variable.
-
-The `LD_LIBRARY_PATH` environment variable on Linux (`PATH` environment variable or `oracle_home` configuration parameter on Windows) must be set properly each time you start EDB Postgres Advanced Server.
-
-When using a Linux service script to start EDB Postgres Advanced Server, be sure `LD_LIBRARY_PATH` has been set within the service script so it is in effect when the script invokes the `pg_ctl` utility to start EDB Postgres Advanced Server.
-
-**For Windows only:** To set the `oracle_home` configuration parameter in the `postgresql.conf` file, edit the file, adding the following line:
->>>>>>> c426e475
 
 ```text
 oracle_home = 'lib_directory'
