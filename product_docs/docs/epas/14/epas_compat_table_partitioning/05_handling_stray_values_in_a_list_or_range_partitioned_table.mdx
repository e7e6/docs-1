---
title: "Handling stray values in a LIST or RANGE partitioned table"
legacyRedirectsGenerated:
  # This list is generated by a script. If you need add entries, use the `legacyRedirects` key.
  - "/edb-docs/d/edb-postgres-advanced-server/user-guides/database-compatibility-for-oracle-developers-guide/9.6/Database_Compatibility_for_Oracle_Developers_Guide_v9.6.1.118.html"
  - "/edb-docs/d/edb-postgres-advanced-server/user-guides/database-compatibility-for-oracle-developers-guide/9.5/Database_Compatibility_for_Oracle_Developers_Guide.1.343.html"
  - "/edb-docs/d/edb-postgres-advanced-server/user-guides/user-guide/9.5/EDB_Postgres_Enterprise_Guide.1.067.html"
---

<div id="handling_stray_values_in_a_list_or_range_partitioned_table" class="registered_link"></div>

A `DEFAULT` or `MAXVALUE` partition or subpartition captures any rows that do not meet the other partitioning rules defined for a table.

## Defining a DEFAULT partition

A `DEFAULT` partition captures any rows that do not fit into any other partition in a `LIST` partitioned (or subpartitioned) table. If you do not include a `DEFAULT` rule, any row that does not match one of the values in the partitioning constraints results in an error. Each `LIST` partition or subpartition may have its own `DEFAULT` rule.

The syntax of a `DEFAULT` rule is:

```text
PARTITION [<partition_name>] VALUES (DEFAULT)
```

Where `partition_name` specifies the name of the partition or subpartition that stores any rows that do not match the rules specified for other partitions.

The last example created a list partitioned table in which the server decided which partition to store the data based upon the value of the `country` column. If you attempt to add a row in which the value of the `country` column contains a value not listed in the rules, Advanced Server reports an error.

```text
edb=# INSERT INTO sales VALUES
edb-#  (40, '3000x', 'IRELAND', '01-Mar-2012', '45000');
ERROR:  no partition of relation "sales_2012" found for row
DETAIL:  Partition key of the failing row contains (country) = (IRELAND).
```

The following example creates the same table, but adds a `DEFAULT` partition. The server stores any rows that do not match a value specified in the partitioning rules for `europe, asia`, or `americas` partitions in the `others` partition.

```text
CREATE TABLE sales
(
  dept_no     number,
  part_no     varchar2,
  country     varchar2(20),
  date        date,
  amount      number
)
PARTITION BY LIST(country)
(
  PARTITION europe VALUES('FRANCE', 'ITALY'),
  PARTITION asia VALUES('INDIA', 'PAKISTAN'),
  PARTITION americas VALUES('US', 'CANADA'),
  PARTITION others VALUES (DEFAULT)
);
```

To test the `DEFAULT` partition, add row with a value in the `country` column that does not match one of the countries specified in the partitioning constraints.

```text
INSERT INTO sales VALUES
  (40, '3000x', 'IRELAND', '01-Mar-2012', '45000');
```

Querying the contents of the `sales` table confirms that the previously rejected row is now stored in the `sales_others` partition.

```text
edb=# SELECT tableoid::regclass, * FROM sales;
    tableoid    | dept_no | part_no | country  |        date        | amount
----------------+---------+---------+----------+--------------------+--------
 sales_americas |      40 | 9519b   | US       | 12-APR-12 00:00:00 | 145000
 sales_americas |      40 | 4577b   | US       | 11-NOV-12 00:00:00 |  25000
 sales_americas |      30 | 7588b   | CANADA   | 14-DEC-12 00:00:00 |  50000
 sales_americas |      30 | 9519b   | CANADA   | 01-FEB-12 00:00:00 |  75000
 sales_americas |      30 | 4519b   | CANADA   | 08-APR-12 00:00:00 | 120000
 sales_americas |      40 | 3788a   | US       | 12-MAY-12 00:00:00 |   4950
 sales_americas |      40 | 4788a   | US       | 23-SEP-12 00:00:00 |   4950
 sales_americas |      40 | 4788b   | US       | 09-OCT-12 00:00:00 |  15000
 sales_europe   |      10 | 4519b   | FRANCE   | 17-JAN-12 00:00:00 |  45000
 sales_europe   |      10 | 9519b   | ITALY    | 07-JUL-12 00:00:00 |  15000
 sales_europe   |      10 | 9519a   | FRANCE   | 18-AUG-12 00:00:00 | 650000
 sales_europe   |      10 | 9519b   | FRANCE   | 18-AUG-12 00:00:00 | 650000
 sales_asia     |      20 | 3788a   | INDIA    | 01-MAR-12 00:00:00 |  75000
 sales_asia     |      20 | 3788a   | PAKISTAN | 04-JUN-12 00:00:00 |  37500
 sales_asia     |      20 | 3788b   | INDIA    | 21-SEP-12 00:00:00 |   5090
 sales_asia     |      20 | 4519a   | INDIA    | 18-OCT-12 00:00:00 | 650000
 sales_asia     |      20 | 4519b   | INDIA    | 02-DEC-12 00:00:00 |   5090
 sales_others   |      40 | 3000x   | IRELAND  | 01-MAR-12 00:00:00 |  45000
(18 rows)
```

EDB Postgres Advanced Server provides the following methods to re-assign the contents of a `DEFAULT` partition or subpartition:

-   You can use the `ALTER TABLE… ADD PARTITION` command to add a partition to a table with a `DEFAULT` rule as long as there are no conflicting values between existing rows in the table and the values of the partition to be added. You can alternatively use the `ALTER TABLE… SPLIT PARTITION` command to split an existing partition. Examples are shown following this bullet point list.
-   You can use the `ALTER TABLE… ADD SUBPARTITION` command to add a subpartition to a table with a `DEFAULT` rule as long as there are no conflicting values between existing rows in the table and the values of the subpartition to be added. You can alternatively use the `ALTER TABLE… SPLIT SUBPARTITION` command to split an existing subpartition.

## Adding a partition to a table with a DEFAULT partition

Using the table that was created with the `CREATE TABLE sales` command shown at the beginning of this section, the following shows use of the `ALTER TABLE... ADD PARTITION` command assuming there is no conflict of values between the existing rows in the table and the values of the partition to be added.

```text
edb=# ALTER TABLE sales ADD PARTITION africa values ('SOUTH AFRICA', 'KENYA');
ALTER TABLE
```

However, the following shows the error when there are conflicting values when the following rows have been inserted into the table.

```text
edb=# INSERT INTO sales (dept_no, country) VALUES
(1,'FRANCE'),(2,'INDIA'),(3,'US'),(4,'SOUTH AFRICA'),(5,'NEPAL');
INSERT 0 5
```

Row `(4,'SOUTH AFRICA')` conflicts with the `VALUES` list in the `ALTER TABLE... ADD PARTITION` statement, thus resulting in an error.

```text
edb=# ALTER TABLE sales ADD PARTITION africa values ('SOUTH AFRICA', 'KENYA');
ERROR:  updated partition constraint for default partition "sales_others"
would be violated by some row
```

## Splitting a DEFAULT partition

The following example splits a `DEFAULT` partition, redistributing the partition's content between two new partitions. The table was created with the `CREATE TABLE sales` command shown at the beginning of this section.

The following inserts rows into the table including rows into the `DEFAULT` partition.

```text
INSERT INTO sales VALUES
  (10, '4519b', 'FRANCE', '17-Jan-2012', '45000'),
  (10, '9519b', 'ITALY', '07-Jul-2012', '15000'),
  (20, '3788a', 'INDIA', '01-Mar-2012', '75000'),
  (20, '3788a', 'PAKISTAN', '04-Jun-2012', '37500'),
  (30, '9519b', 'US', '12-Apr-2012', '145000'),
  (30, '7588b', 'CANADA', '14-Dec-2012', '50000'),
  (40, '4519b', 'SOUTH AFRICA', '08-Apr-2012', '120000'),
  (40, '4519b', 'KENYA', '08-Apr-2012', '120000'),
  (50, '3788a', 'CHINA', '12-May-2012', '4950');
```

The partitions include the `DEFAULT others` partition.

```text
edb=# SELECT partition_name, high_value FROM ALL_TAB_PARTITIONS;
 partition_name |     high_value
----------------+---------------------
 EUROPE         | 'FRANCE', 'ITALY'
 ASIA           | 'INDIA', 'PAKISTAN'
 AMERICAS       | 'US', 'CANADA'
 OTHERS         | DEFAULT
(4 rows)
```

The following shows the rows distributed amongst the partitions.

```text
edb=# SELECT tableoid::regclass, * FROM sales;
 tableoid     | dept_no| part_no |   country    |        date        | amount
--------------+--------+---------+--------------+--------------------+-------
sales_americas|     30 | 9519b   | US           | 12-APR-12 00:00:00 |145000
sales_americas|     30 | 7588b   | CANADA       | 14-DEC-12 00:00:00 | 50000
sales_europe  |     10 | 4519b   | FRANCE       | 17-JAN-12 00:00:00 | 45000
sales_europe  |     10 | 9519b   | ITALY        | 07-JUL-12 00:00:00 | 15000
sales_asia    |     20 | 3788a   | INDIA        | 01-MAR-12 00:00:00 | 75000
sales_asia    |     20 | 3788a   | PAKISTAN     | 04-JUN-12 00:00:00 | 37500
sales_others  |     40 | 4519b   | SOUTH AFRICA | 08-APR-12 00:00:00 |120000
sales_others  |     40 | 4519b   | KENYA        | 08-APR-12 00:00:00 |120000
sales_others  |     50 | 3788a   | CHINA        | 12-MAY-12 00:00:00 |  4950
(9 rows)
```

The following command splits the `DEFAULT others` partition into two partitions named `africa` and `others`.

```text
ALTER TABLE sales SPLIT PARTITION others VALUES
  ('SOUTH AFRICA', 'KENYA')
  INTO (PARTITION africa, PARTITION others);
```

The partitions now include the `africa` partition along with the `DEFAULT others` partition.

```text
edb=# SELECT partition_name, high_value FROM ALL_TAB_PARTITIONS;
 partition_name |       high_value
----------------+-------------------------
 EUROPE         | 'FRANCE', 'ITALY'
 ASIA           | 'INDIA', 'PAKISTAN'
 AMERICAS       | 'US', 'CANADA'
 AFRICA         | 'SOUTH AFRICA', 'KENYA'
 OTHERS         | DEFAULT
(5 rows)
```

The following shows that the rows have been redistributed across the new partitions.

```text
edb=# SELECT tableoid::regclass, * FROM sales;
 tableoid      |dept_no | part_no |   country   |        date        | amount
---------------+--------+---------+-------------+--------------------+-------
sales_americas |     30 | 9519b   | US          | 12-APR-12 00:00:00 |145000
sales_americas |     30 | 7588b   | CANADA      | 14-DEC-12 00:00:00 | 50000
sales_europe   |     10 | 4519b   | FRANCE      | 17-JAN-12 00:00:00 | 45000
sales_europe   |     10 | 9519b   | ITALY       | 07-JUL-12 00:00:00 | 15000
sales_asia     |     20 | 3788a   | INDIA       | 01-MAR-12 00:00:00 | 75000
sales_asia     |     20 | 3788a   | PAKISTAN    | 04-JUN-12 00:00:00 | 37500
sales_africa   |     40 | 4519b   | SOUTH AFRICA| 08-APR-12 00:00:00 |120000
sales_africa   |     40 | 4519b   | KENYA       | 08-APR-12 00:00:00 |120000
sales_others_1 |     50 | 3788a   | CHINA       | 12-MAY-12 00:00:00 | 4950
(9 rows)
```

## Defining a MAXVALUE partition

A `MAXVALUE` partition (or subpartition) captures any rows that do not fit into any other partition in a range-partitioned (or subpartitioned) table. If you do not include a `MAXVALUE` rule, any row that exceeds the maximum limit specified by the partitioning rules results in an error. Each partition or subpartition may have its own `MAXVALUE` partition.

The syntax of a `MAXVALUE` rule is:

```text
PARTITION [<partition_name>] VALUES LESS THAN (MAXVALUE)
```

Where `partition_name` specifies the name of the partition that stores any rows that do not match the rules specified for other partitions.

The last example created a range-partitioned table in which the data was partitioned based upon the value of the `date` column. If you attempt to add a row with a `date` that exceeds a date listed in the partitioning constraints, EDB Postgres Advanced Server reports an error.

```text
edb=# INSERT INTO sales VALUES
edb-#   (40, '3000x', 'IRELAND', '01-Mar-2013', '45000');
ERROR:  no partition of relation "sales" found for row
DETAIL:  Partition key of the failing row contains (date) = (01-MAR-13 00:00:00).
```

The following `CREATE TABLE` command creates the same table, but with a `MAXVALUE` partition. Instead of throwing an error, the server stores any rows that do not match the previous partitioning constraints in the `others` partition.

```text
CREATE TABLE sales
(
  dept_no     number,
  part_no     varchar2,
  country     varchar2(20),
  date        date,
  amount      number
)
PARTITION BY RANGE(date)
(
  PARTITION q1_2012 VALUES LESS THAN('2012-Apr-01'),
  PARTITION q2_2012 VALUES LESS THAN('2012-Jul-01'),
  PARTITION q3_2012 VALUES LESS THAN('2012-Oct-01'),
  PARTITION q4_2012 VALUES LESS THAN('2013-Jan-01'),
  PARTITION others VALUES LESS THAN (MAXVALUE)
);
```

To test the `MAXVALUE` partition, add a row with a value in the `date` column that exceeds the last date value listed in a partitioning rule. The server stores the row in the `others` partition.

```text
INSERT INTO sales VALUES
  (40, '3000x', 'IRELAND', '01-Mar-2013', '45000');
```

Querying the contents of the `sales` table confirms that the previously rejected row is now stored in the `sales_others` partition.

```text
edb=# SELECT tableoid::regclass, * FROM sales;
   tableoid    | dept_no | part_no | country  |        date        | amount
---------------+---------+---------+----------+--------------------+--------
 sales_q1_2012 |      10 | 4519b   | FRANCE   | 17-JAN-12 00:00:00 |  45000
 sales_q1_2012 |      20 | 3788a   | INDIA    | 01-MAR-12 00:00:00 |  75000
 sales_q1_2012 |      30 | 9519b   | CANADA   | 01-FEB-12 00:00:00 |  75000
 sales_q2_2012 |      40 | 9519b   | US       | 12-APR-12 00:00:00 | 145000
 sales_q2_2012 |      20 | 3788a   | PAKISTAN | 04-JUN-12 00:00:00 |  37500
 sales_q2_2012 |      30 | 4519b   | CANADA   | 08-APR-12 00:00:00 | 120000
 sales_q2_2012 |      40 | 3788a   | US       | 12-MAY-12 00:00:00 |   4950
 sales_q3_2012 |      10 | 9519b   | ITALY    | 07-JUL-12 00:00:00 |  15000
 sales_q3_2012 |      10 | 9519a   | FRANCE   | 18-AUG-12 00:00:00 | 650000
 sales_q3_2012 |      10 | 9519b   | FRANCE   | 18-AUG-12 00:00:00 | 650000
 sales_q3_2012 |      20 | 3788b   | INDIA    | 21-SEP-12 00:00:00 |   5090
 sales_q3_2012 |      40 | 4788a   | US       | 23-SEP-12 00:00:00 |   4950
 sales_q4_2012 |      40 | 4577b   | US       | 11-NOV-12 00:00:00 |  25000
 sales_q4_2012 |      30 | 7588b   | CANADA   | 14-DEC-12 00:00:00 |  50000
 sales_q4_2012 |      40 | 4788b   | US       | 09-OCT-12 00:00:00 |  15000
 sales_q4_2012 |      20 | 4519a   | INDIA    | 18-OCT-12 00:00:00 | 650000
 sales_q4_2012 |      20 | 4519b   | INDIA    | 02-DEC-12 00:00:00 |   5090
 sales_others  |      40 | 3000x   | IRELAND  | 01-MAR-13 00:00:00 |  45000
(18 rows)
```

<<<<<<< HEAD
EDB Postgres Advanced Server does not have a way to reassign the contents of a `MAXVALUE` partition or subpartition.
=======
Please note that EDB Postgres Advanced Server does not have a way to re-assign the contents of a `MAXVALUE` partition or subpartition.
>>>>>>> c55433ff

-   You cannot use the `ALTER TABLE… ADD PARTITION` statement to add a partition to a table with a `MAXVALUE` rule, but you can use the `ALTER TABLE… SPLIT PARTITION` statement to split an existing partition.
-   You cannot use the `ALTER TABLE… ADD SUBPARTITION` statement to add a subpartition to a table with a `MAXVALUE` rule , but you can split an existing subpartition with the `ALTER TABLE… SPLIT SUBPARTITION` statement.<|MERGE_RESOLUTION|>--- conflicted
+++ resolved
@@ -282,11 +282,7 @@
 (18 rows)
 ```
 
-<<<<<<< HEAD
-EDB Postgres Advanced Server does not have a way to reassign the contents of a `MAXVALUE` partition or subpartition.
-=======
-Please note that EDB Postgres Advanced Server does not have a way to re-assign the contents of a `MAXVALUE` partition or subpartition.
->>>>>>> c55433ff
+EDB Postgres Advanced Server doesn't have a way to reassign the contents of a `MAXVALUE` partition or subpartition.
 
 -   You cannot use the `ALTER TABLE… ADD PARTITION` statement to add a partition to a table with a `MAXVALUE` rule, but you can use the `ALTER TABLE… SPLIT PARTITION` statement to split an existing partition.
 -   You cannot use the `ALTER TABLE… ADD SUBPARTITION` statement to add a subpartition to a table with a `MAXVALUE` rule , but you can split an existing subpartition with the `ALTER TABLE… SPLIT SUBPARTITION` statement.