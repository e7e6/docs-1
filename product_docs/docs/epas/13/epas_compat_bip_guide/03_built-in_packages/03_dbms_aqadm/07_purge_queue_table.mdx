---
title: "PURGE_QUEUE_TABLE"
---

Use the `PURGE_QUEUE_TABLE` procedure to delete messages from a queue table. The signature is:

```text
PURGE_QUEUE_TABLE(
  <queue_table> IN VARCHAR2,
  <purge_condition> IN VARCHAR2,
  <purge_options> IN aq$_purge_options_t)
```

**Parameters**

`queue_table`

 `queue_table` specifies the name of the queue table from which you are deleting a message.

`purge_condition`

 Use `purge_condition` to specify a condition (a SQL `WHERE` clause) that the server will evaluate when deciding which messages to purge.

`purge_options`

 `purge_options` is an object of the type `aq$_purge_options_t`. An `aq$_purge_options_t` object contains:

<<<<<<< HEAD
 | Attribute       | Type    | Description                                                                                                         |
 |-----------------|---------|---------------------------------------------------------------------------------------------------------------------|
 | `Block`         | Boolean | Specify `TRUE` if an exclusive lock should be held on all queues within the table; the default is `FALSE`.          |
 | `delivery_mode` | INTEGER | `delivery_mode` specifies the type of message that will be purged. The only accepted value is `DBMS_AQ.PERSISTENT`. |
=======
| Attribute       | Type    | Description                                                                                                         |
| --------------- | ------- | ------------------------------------------------------------------------------------------------------------------- |
| `Block`         | Boolean | Specify `TRUE` if an exclusive lock should be held on all queues within the table; the default is `FALSE`.          |
| `delivery_mode` | INTEGER | `delivery_mode` specifies the type of message that will be purged. The only accepted value is `DBMS_AQ.PERSISTENT`. |
>>>>>>> 2a7f578b

**Example**

The following anonymous block removes any messages from the `work_order_table` with a value in the `completed` column of `YES`:

```text
DECLARE
   purge_options dbms_aqadm.aq$_purge_options_t;
BEGIN
   dbms_aqadm.purge_queue_table('work_order_table', 'completed = YES',
purge_options);
  END;
```<|MERGE_RESOLUTION|>--- conflicted
+++ resolved
@@ -25,17 +25,10 @@
 
  `purge_options` is an object of the type `aq$_purge_options_t`. An `aq$_purge_options_t` object contains:
 
-<<<<<<< HEAD
  | Attribute       | Type    | Description                                                                                                         |
  |-----------------|---------|---------------------------------------------------------------------------------------------------------------------|
  | `Block`         | Boolean | Specify `TRUE` if an exclusive lock should be held on all queues within the table; the default is `FALSE`.          |
  | `delivery_mode` | INTEGER | `delivery_mode` specifies the type of message that will be purged. The only accepted value is `DBMS_AQ.PERSISTENT`. |
-=======
-| Attribute       | Type    | Description                                                                                                         |
-| --------------- | ------- | ------------------------------------------------------------------------------------------------------------------- |
-| `Block`         | Boolean | Specify `TRUE` if an exclusive lock should be held on all queues within the table; the default is `FALSE`.          |
-| `delivery_mode` | INTEGER | `delivery_mode` specifies the type of message that will be purged. The only accepted value is `DBMS_AQ.PERSISTENT`. |
->>>>>>> 2a7f578b
 
 **Example**
 
