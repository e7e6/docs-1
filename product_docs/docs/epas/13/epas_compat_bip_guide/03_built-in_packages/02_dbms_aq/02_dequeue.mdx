--- conflicted
+++ resolved
@@ -21,10 +21,7 @@
 
  For detailed information about creating a queue, see `DBMS_AQADM.CREATE_QUEUE`.
 
-`dequeue_options`
-
-<<<<<<< HEAD
- `dequeue_options` is a value of the type, `dequeue_options_t`:
+`dequeue_options` is a value of the type, `dequeue_options_t`:
 
  ``` text
  DEQUEUE_OPTIONS_T IS RECORD(
@@ -41,32 +38,10 @@
  ```
 
 Currently, the supported parameter values for `dequeue_options_t` are:
-=======
-> `dequeue_options` is a value of the type, `dequeue_options_t`:
->
-> ```text
-> DEQUEUE_OPTIONS_T IS RECORD(
->   consumer_name CHARACTER VARYING(30),
->   dequeue_mode INTEGER,
->   navigation INTEGER,
->   visibility INTEGER,
->   wait INTEGER,
->   msgid BYTEA,
->   correlation CHARACTER VARYING(128),
->   deq_condition CHARACTER VARYING(4000),
->   transformation CHARACTER VARYING(61),
->   delivery_mode INTEGER);
-> ```
->
-> Currently, the supported parameter values for `dequeue_options_t` are:
->>>>>>> 2a7f578b
 
 <table><colgroup><col style="width: 14%" /><col style="width: 85%" /></colgroup><tbody><tr class="odd"><td><code>consumer_name</code></td><td>Must be <code>NULL</code>.</td></tr><tr class="even"><td><code>dequeue_mode</code></td><td><p>The locking behavior of the dequeue operation. Must be either:</p><p><code>DBMS_AQ.BROWSE</code> – Read the message without obtaining a lock.</p><p><code>DBMS_AQ.LOCKED</code> – Read the message after acquiring a lock.</p><p><code>DBMS_AQ.REMOVE</code> – Read the message before deleting the message.</p><p><code>DBMS_AQ.REMOVE_NODATA</code> – Read the message, but do not delete the message.</p></td></tr><tr class="odd"><td><code>navigation</code></td><td><p>Identifies the message that will be retrieved. Must be either:</p><p><code>FIRST_MESSAGE</code> – The first message within the queue that matches the search term.</p><p><code>NEXT_MESSAGE</code> – The next message that is available that matches the first term.</p></td></tr><tr class="even"><td><code>visibility</code></td><td>Must be <code>ON_COMMIT</code> – if you roll back the current transaction the dequeued item will remain in the queue.</td></tr><tr class="odd"><td><code>wait</code></td><td><p>Must be a number larger than 0, or:</p><p><code>DBMS_AQ.FOREVER</code> – Wait indefinitely.</p><p><code>DBMS_AQ.NO_WAIT</code> – Do not wait.</p></td></tr><tr class="even"><td><code>msgid</code></td><td>The message ID of the message that will be dequeued.</td></tr><tr class="odd"><td><code>correlation</code></td><td>Accepted for compatibility, and ignored.</td></tr><tr class="even"><td><code>deq_condition</code></td><td>A <code>VARCHAR2</code> expression that evaluates to a <code>BOOLEAN</code> value indicating if the message should be dequeued</td></tr><tr class="odd"><td><code>transformation</code></td><td>Accepted for compatibility, and ignored.</td></tr><tr class="even"><td><code>delivery_mode</code></td><td>Must be <code>PERSISTENT</code>; buffered messages are not supported at this time.</td></tr></tbody></table>
 
-`message_properties`
-
-<<<<<<< HEAD
- `message_properties` is a value of the type, `message_properties_t`:
+`message_properties` is a value of the type, `message_properties_t`:
 
  ``` text
  message_properties_t IS RECORD(
@@ -86,28 +61,7 @@
  ```
 
 The supported values for `message_properties_t` are:
-=======
-> `message_properties` is a value of the type, `message_properties_t`:
->
-> ```text
-> message_properties_t IS RECORD(
->   priority INTEGER,
->   delay INTEGER,
->   expiration INTEGER,
->   correlation CHARACTER VARYING(128) COLLATE pg_catalog.”C”,
->   attempts INTEGER,
->   recipient_list “AQ$_RECIPIENT_LIST_T”,
->   exception_queue CHARACTER VARYING(61) COLLATE pg_catalog.”C”,
->   enqueue_time TIMESTAMP WITHOUT TIME ZONE,
->   state INTEGER,
->   original_msgid BYTEA,
->   transaction_group CHARACTER VARYING(30) COLLATE pg_catalog.”C”,
->   delivery_mode INTEGER
-> DBMS_AQ.PERSISTENT);
-> ```
->
-> The supported values for `message_properties_t` are:
->>>>>>> 2a7f578b
+
 
 <table><colgroup><col style="width: 10%" /><col style="width: 89%" /></colgroup><tbody><tr class="odd"><td><code>priority</code></td><td>If the queue table definition includes a <code>sort_list</code> that references <code>priority</code>, this parameter affects the order that messages are dequeued. A lower value indicates a higher dequeue priority.</td></tr><tr class="even"><td><code>delay</code></td><td>Specify the number of seconds that will pass before a message is available for dequeueing or <code>NO_DELAY</code>.</td></tr><tr class="odd"><td><code>expiration</code></td><td>Use the expiration parameter to specify the number of seconds until a message expires.</td></tr><tr class="even"><td><code>correlation</code></td><td>Use correlation to specify a message that will be associated with the entry; the default is <code>NULL</code>.</td></tr><tr class="odd"><td><code>attempts</code></td><td>This is a system-maintained value that specifies the number of attempts to dequeue the message.</td></tr><tr class="even"><td><code>recipient_list</code></td><td>This parameter is not supported.</td></tr><tr class="odd"><td><code>exception_queue</code></td><td>Use the <code>exception_queue</code> parameter to specify the name of an exception queue to which a message will be moved if it expires or is dequeued by a transaction that rolls back too many times.</td></tr><tr class="even"><td><code>enqueue_time</code></td><td><code>enqueue_time</code> is the time the record was added to the queue; this value is provided by the system.</td></tr><tr class="odd"><td><code>state</code></td><td><p>This parameter is maintained by DBMS_AQ; state can be:</p><p><code>DBMS_AQ.WAITING</code> – the delay has not been reached.</p><p><code>DBMS_AQ.READY</code> – the queue entry is ready for processing.</p><p><code>DBMS_AQ.PROCESSED</code> – the queue entry has been processed.</p><p><code>DBMS_AQ.EXPIRED</code> – the queue entry has been moved to the exception queue.</p></td></tr><tr class="even"><td><code>original_msgid</code></td><td>This parameter is accepted for compatibility and ignored.</td></tr><tr class="odd"><td><code>transaction_group</code></td><td>This parameter is accepted for compatibility and ignored.</td></tr><tr class="even"><td><code>delivery_mode</code></td><td>This parameter is not supported; specify a value of <code>DBMS_AQ.PERSISTENT</code>.</td></tr></tbody></table>
 
