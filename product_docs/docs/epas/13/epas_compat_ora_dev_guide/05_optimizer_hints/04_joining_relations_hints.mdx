--- conflicted
+++ resolved
@@ -12,19 +12,14 @@
 
 The following table lists the optimizer hints that can be used to influence the planner to use one type of join plan over another.
 
-<<<<<<< HEAD
-|                             |                                                        |
+| Hint                        | > Description                                          |
 | --------------------------- | ------------------------------------------------------ |
-| Hint                        | > Description                                          |
 | `USE_HASH(table [...])`     | > Use a hash join for  > > `table` > > .               |
 | `NO_USE_HASH(table [...])`  | > Do not use a hash join for  > > `table` > > .        |
 | `USE_MERGE(table [...])`    | > Use a merge sort join for  > > `table` > > .         |
 | `NO_USE_MERGE(table [...])` | > Do not use a merge sort join for  > > `table` > > .  |
 | `USE_NL(table [...])`       | > Use a nested loop join for  > > `table` > > .        |
 | `NO_USE_NL(table [...])`    | > Do not use a nested loop join for  > > `table` > > . |
-=======
-<table><tbody><tr class="odd"><td>Hint</td><td><p>Description</p></td></tr><tr class="even"><td><code>USE_HASH(table [...])</code></td><td><p>Use a hash join for <code>table</code>.</p></td></tr><tr class="odd"><td><code>NO_USE_HASH(table [...])</code></td><td><p>Do not use a hash join for <code>table</code>.</p></td></tr><tr class="even"><td><code>USE_MERGE(table [...])</code></td><td><p>Use a merge sort join for <code>table</code>.</p></td></tr><tr class="odd"><td><code>NO_USE_MERGE(table [...])</code></td><td><p>Do not use a merge sort join for <code>table</code>.</p></td></tr><tr class="even"><td><code>USE_NL(table [...])</code></td><td><p>Use a nested loop join for <code>table</code>.</p></td></tr><tr class="odd"><td><code>NO_USE_NL(table [...])</code></td><td><p>Do not use a nested loop join for <code>table</code>.</p></td></tr></tbody></table>
->>>>>>> f77e1c44
 
 **Examples**
 
