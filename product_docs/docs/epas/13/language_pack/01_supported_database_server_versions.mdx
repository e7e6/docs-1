---
title: "Supported Database Server Versions"
---

<div id="supported_database_server_versions" class="registered_link"></div>

Language Pack installers are version and platform specific; select the Language Pack installer that corresponds to your EDB Postgres Advanced Server or PostgreSQL server version that are installed through interactive installer.

<<<<<<< HEAD
| Operating System   | Product and Version                                   | Language Pack Version | Procedural Language Version          |
| ----------------- | ----------------------------------------------------- | ----------------------| ------------------------------------ |
| Linux             | EDB Postgres Advanced Server `9.6`,`10`               | 1.0                   | Perl `5.26`, Python `3.7`, Tcl `8.6` |
| Linux             | PostgreSQL `9.6`, `10`                                | 1.0                   | Perl `5.26`, Python `3.7`, Tcl `8.6` |
| MacOS             | PostgreSQL `9.6`,`10`,`11`,`12`,`13`                  | 1.0                   | Perl `5.26`, Python `3.7`, Tcl `8.6` |
| Windows (32-bit)  | PostgreSQL `9.6`,`10`                                 | 1.0                   | Perl `5.26`, Python `3.7`, Tcl `8.6` |
| Windows (64-bit)  | PostgreSQL `9.6`,`10`,`11`,`12`,`13`                  | 1.0                   | Perl `5.26`, Python `3.7`, Tcl `8.8` |
| Windows (64-bit)  | EDB Postgres Advanced Server `9.6`,`10`,`11`,`12`,`13`| 1.0                   | Perl `5.26`, Python `3.7`, Tcl `8.6` |
=======
|Operating System   | Product and Version                                   | Procedural Language Version          |
| ----------------- | ----------------------------------------------------- | ------------------------------------ |
| Linux             | EDB Postgres Advanced Server `9.6`,`10`               | Perl `5.26`, Python `3.7`, Tcl `8.6` |
| Linux             | PostgreSQL `9.6`, `10`                                | Perl `5.26`, Python `3.7`, Tcl `8.6` |
| MacOS             | PostgreSQL `9.6`,`10`,`11`,`12`,`13`                  | Perl `5.26`, Python `3.7`, Tcl `8.6` |
| Windows (32-bit)  | PostgreSQL `9.6`,`10`                                 | Perl `5.26`, Python `3.7`, Tcl `8.6` |
| Windows (64-bit)  | PostgreSQL `9.6`,`10`,`11`,`12`,`13`                  | Perl `5.26`, Python `3.7`, Tcl `8.6` |
| Windows (64-bit)  | EDB Postgres Advanced Server `9.6`,`10`,`11`,`12`,`13`| Perl `5.26`, Python `3.7`, Tcl `8.6` |
>>>>>>> c432a350

For detailed information, please see the EDB Postgres Advanced Server Installation Guide for Linux, available at the [EDB website](/epas/latest/).<|MERGE_RESOLUTION|>--- conflicted
+++ resolved
@@ -6,24 +6,13 @@
 
 Language Pack installers are version and platform specific; select the Language Pack installer that corresponds to your EDB Postgres Advanced Server or PostgreSQL server version that are installed through interactive installer.
 
-<<<<<<< HEAD
 | Operating System   | Product and Version                                   | Language Pack Version | Procedural Language Version          |
-| ----------------- | ----------------------------------------------------- | ----------------------| ------------------------------------ |
-| Linux             | EDB Postgres Advanced Server `9.6`,`10`               | 1.0                   | Perl `5.26`, Python `3.7`, Tcl `8.6` |
-| Linux             | PostgreSQL `9.6`, `10`                                | 1.0                   | Perl `5.26`, Python `3.7`, Tcl `8.6` |
-| MacOS             | PostgreSQL `9.6`,`10`,`11`,`12`,`13`                  | 1.0                   | Perl `5.26`, Python `3.7`, Tcl `8.6` |
-| Windows (32-bit)  | PostgreSQL `9.6`,`10`                                 | 1.0                   | Perl `5.26`, Python `3.7`, Tcl `8.6` |
-| Windows (64-bit)  | PostgreSQL `9.6`,`10`,`11`,`12`,`13`                  | 1.0                   | Perl `5.26`, Python `3.7`, Tcl `8.8` |
-| Windows (64-bit)  | EDB Postgres Advanced Server `9.6`,`10`,`11`,`12`,`13`| 1.0                   | Perl `5.26`, Python `3.7`, Tcl `8.6` |
-=======
-|Operating System   | Product and Version                                   | Procedural Language Version          |
-| ----------------- | ----------------------------------------------------- | ------------------------------------ |
-| Linux             | EDB Postgres Advanced Server `9.6`,`10`               | Perl `5.26`, Python `3.7`, Tcl `8.6` |
-| Linux             | PostgreSQL `9.6`, `10`                                | Perl `5.26`, Python `3.7`, Tcl `8.6` |
-| MacOS             | PostgreSQL `9.6`,`10`,`11`,`12`,`13`                  | Perl `5.26`, Python `3.7`, Tcl `8.6` |
-| Windows (32-bit)  | PostgreSQL `9.6`,`10`                                 | Perl `5.26`, Python `3.7`, Tcl `8.6` |
-| Windows (64-bit)  | PostgreSQL `9.6`,`10`,`11`,`12`,`13`                  | Perl `5.26`, Python `3.7`, Tcl `8.6` |
-| Windows (64-bit)  | EDB Postgres Advanced Server `9.6`,`10`,`11`,`12`,`13`| Perl `5.26`, Python `3.7`, Tcl `8.6` |
->>>>>>> c432a350
+| -----------------  | ----------------------------------------------------- | ----------------------| ------------------------------------ |
+| Linux              | EDB Postgres Advanced Server `9.6`,`10`               | 1.0                   | Perl `5.26`, Python `3.7`, Tcl `8.6` |
+| Linux              | PostgreSQL `9.6`, `10`                                | 1.0                   | Perl `5.26`, Python `3.7`, Tcl `8.6` |
+| MacOS              | PostgreSQL `9.6`,`10`,`11`,`12`,`13`                  | 1.0                   | Perl `5.26`, Python `3.7`, Tcl `8.6` |
+| Windows (32-bit)   | PostgreSQL `9.6`,`10`                                 | 1.0                   | Perl `5.26`, Python `3.7`, Tcl `8.6` |
+| Windows (64-bit)   | PostgreSQL `9.6`,`10`,`11`,`12`,`13`                  | 1.0                   | Perl `5.26`, Python `3.7`, Tcl `8.8` |
+| Windows (64-bit)   | EDB Postgres Advanced Server `9.6`,`10`,`11`,`12`,`13`| 1.0                   | Perl `5.26`, Python `3.7`, Tcl `8.6` |
 
 For detailed information, please see the EDB Postgres Advanced Server Installation Guide for Linux, available at the [EDB website](/epas/latest/).