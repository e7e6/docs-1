--- conflicted
+++ resolved
@@ -16,10 +16,6 @@
 | `PLS_INTEGER`       | 4 bytes      | Signed integer, Alias for `INTEGER`                              | -2,147,483,648 to +2,147,483,647            |
 | `REAL`              | 4 bytes      | Variable-precision, inexact                                      | 6 decimal digits precision                  |
 | `ROWID`             | 8 bytes      | Signed 8 bit integer.                                            | -9223372036854775808 to 9223372036854775807 |
-<<<<<<< HEAD
-
-=======
->>>>>>> 536b6f67
 
 The following sections describe the types in detail.
 
