---
title: EDB Postgres Advanced Server
<<<<<<< HEAD
=======
navigation:
  - "#Getting Started"
  - epas_inst_linux
  - epas_inst_windows
  - epas_rel_notes
  - epas_upgrade_guide
  - "#For Oracle Developers"
  - epas_compat_ora_dev_guide
  - epas_compat_reference
  - epas_compat_bip_guide
  - epas_compat_tools_guide
  - epas_compat_cat_views
  - epas_compat_spl
  - epas_compat_sql
  - epas_compat_table_partitioning
  - "#Tools"
  - ecpgplus_guide
  - language_pack
  - "#User Guides"
  - epas_security_guide
  - epas_guide
  - edb_plus
directoryDefaults:
  description: "EDB Postgres Advanced Server Version 12 Documentation and release notes. Oracle database compatibility with higher security and data redaction for Enterprises."
>>>>>>> 3e3dd7c8
---<|MERGE_RESOLUTION|>--- conflicted
+++ resolved
@@ -1,7 +1,5 @@
 ---
 title: EDB Postgres Advanced Server
-<<<<<<< HEAD
-=======
 navigation:
   - "#Getting Started"
   - epas_inst_linux
@@ -26,5 +24,4 @@
   - edb_plus
 directoryDefaults:
   description: "EDB Postgres Advanced Server Version 12 Documentation and release notes. Oracle database compatibility with higher security and data redaction for Enterprises."
->>>>>>> 3e3dd7c8
 ---