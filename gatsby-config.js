--- conflicted
+++ resolved
@@ -16,24 +16,14 @@
 /******** Sourcing *********/
 const sourceFilename = isBuild ? "build-sources.json" : "dev-sources.json";
 const sourceToPluginConfig = {
-<<<<<<< HEAD
-  ark: { name: 'ark', path: 'product_docs/docs/ark' },
-  bart: { name: 'bart', path: 'product_docs/docs/bart' },
-  bdr: { name: 'bdr', path: 'product_docs/docs/bdr' },
-  harp: { name: 'harp', path: 'product_docs/docs/harp' },
-  edbcloud: { name: 'edbcloud', path: 'product_docs/docs/edbcloud' },
-  efm: { name: 'efm', path: 'product_docs/docs/efm' },
-  epas: { name: 'epas', path: 'product_docs/docs/epas' },
-  eprs: { name: 'eprs', path: 'product_docs/docs/eprs' },
-=======
   ark: { name: "ark", path: "product_docs/docs/ark" },
   bart: { name: "bart", path: "product_docs/docs/bart" },
   bdr: { name: "bdr", path: "product_docs/docs/bdr" },
   harp: { name: "harp", path: "product_docs/docs/harp" },
+  edbcloud: { name: "edbcloud", path: "product_docs/docs/edbcloud" },
   efm: { name: "efm", path: "product_docs/docs/efm" },
   epas: { name: "epas", path: "product_docs/docs/epas" },
   eprs: { name: "eprs", path: "product_docs/docs/eprs" },
->>>>>>> 460eb1dc
   hadoop_data_adapter: {
     name: "hadoop_data_adapter",
     path: "product_docs/docs/hadoop_data_adapter",
