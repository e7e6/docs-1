// this patch is required to consistently load all the doc files
const realFs = require("fs");
const path = require("path");
const gracefulFs = require("graceful-fs");
gracefulFs.gracefulify(realFs);

const { createFilePath } = require(`gatsby-source-filesystem`);
const { exec, execSync } = require("child_process");

const {
  replacePathVersion,
  filePathToDocType,
  removeTrailingSlash,
  isPathAnIndexPage,
  pathToDepth,
  mdxNodesToTree,
  computeFrontmatterForTreeNode,
  buildProductVersions,
  reportMissingIndex,
  treeToNavigation,
  treeNodeToNavNode,
  findPrevNextNavNodes,
  configureRedirects,
  configureLegacyRedirects,
  readFile,
  writeFile,
} = require("./src/constants/gatsby-utils.js");

const isBuild = process.env.NODE_ENV === "production";
const isProduction = process.env.APP_ENV === "production";

const currentBranchName = (() => {
  // if this build was triggered by a GH action in response to a PR,
  // use the head ref (the branch that someone is requesting be merged)
  let branch = process.env.GITHUB_HEAD_REF;
  // if this process was otherwise triggered by a GH action, use the current branch name
  if (!branch) branch = process.env.GITHUB_REF;
  // non-GH Action build? Try actually running Git for the name...
  if (!branch) {
    try {
      branch = execSync('git rev-parse --abbrev-ref HEAD').toString();
    } catch {}
  }
  if (!branch) branch = isProduction ? 'main' : 'develop';

  return branch.replace(/^refs\/heads\//, '').replace(/^refs\/tags\//, '');
})();

exports.onCreateNode = async ({ node, getNode, actions, loadNodeContent }) => {
  const { createNodeField } = actions;

  if (node.internal.mediaType === "text/yaml") loadNodeContent(node);
  if (node.internal.type !== "Mdx") return;

  const fileNode = getNode(node.parent);
  const nodeFields = {
    docType: filePathToDocType(node.fileAbsolutePath),
    mtime: fileNode.mtime,
  };

  let relativeFilePath = createFilePath({ node, getNode });
  if (nodeFields.docType === "doc") {
    relativeFilePath = `/${fileNode.sourceInstanceName}${relativeFilePath}`;
  }

  Object.assign(nodeFields, {
    path: relativeFilePath,
    depth: pathToDepth(relativeFilePath),
  });

  if (nodeFields.docType === "doc") {
    Object.assign(nodeFields, {
      product: relativeFilePath.split("/")[1],
      version: relativeFilePath.split("/")[2],
      topic: "null",
    });
  } else if (nodeFields.docType === "advocacy") {
    Object.assign(nodeFields, {
      product: "null",
      version: "0",
      topic: relativeFilePath.split("/")[2],
    });
  }

  for (const [name, value] of Object.entries(nodeFields)) {
    createNodeField({ node, name: name, value: value });
  }
};

exports.createPages = async ({ actions, graphql, reporter }) => {
  const result = await graphql(`
    query {
      allMdx {
        nodes {
          id
          frontmatter {
            title
            navTitle
            description
            redirects
            iconName
            originalFilePath
            productStub
            indexCards
            navigation
            legacyRedirects
            legacyRedirectsGenerated
            navigation
            showInteractiveBadge
            katacodaPages {
              scenario
              account
            }
            katacodaPanel {
              scenario
              account
              initializeCommand
              codelanguages
            }
            directoryDefaults {
              description
              prevNext
              iconName
              product
              platform
            }
          }
          fields {
            docType
            path
            depth
            product
            version
            topic
          }
          fileAbsolutePath
        }
      }
      allFile(filter: { extension: { eq: "yaml" } }) {
        nodes {
          id
          relativePath
        }
      }
    }
  `);

  if (result.errors) {
    reporter.panic("createPages graphql query has errors!", result.errors);
  }

  processFileNodes(result.data.allFile.nodes, actions);

  const { nodes } = result.data.allMdx;

  const productVersions = buildProductVersions(nodes);

  // it should be possible to remove these in the future,
  // they are only used for navLinks generation
  const learn = nodes.filter((file) => file.fields.docType === "advocacy");

  // perform depth first preorder traversal
  const treeRoot = mdxNodesToTree(nodes);
  const navStack = [treeRoot];
  let curr = null;

  while (navStack.length > 0) {
    curr = navStack.pop();
    curr.children.forEach((child) => navStack.push(child));

    // build ordered navigation for immediate children
    // treeToNavigation will use this data
    const addedChildPaths = {};
    curr.navigationNodes = [];
    (curr.mdxNode?.frontmatter?.navigation || []).forEach((navEntry) => {
      if (navEntry.startsWith("#")) {
        curr.navigationNodes.push({
          path: null,
          title: navEntry.replace("#", "").trim(),
        });
        return;
      }

      const navChild = curr.children.find((child) => {
        if (addedChildPaths[child.path]) return false;
        const navName = child.path.split("/").slice(-2)[0];
        return navName.toLowerCase() === navEntry.toLowerCase();
      });
      if (!navChild?.mdxNode) return;

      addedChildPaths[navChild.path] = true;
      curr.navigationNodes.push(treeNodeToNavNode(navChild));
    });

    curr.children
      .filter((child) => !addedChildPaths[child.path])
      .map((child) => treeNodeToNavNode(child))
      .sort((a, b) => a.path.localeCompare(b.path))
      .forEach((child) => curr.navigationNodes.push(child));

    // exit here if we're not dealing with an actual page
    if (!curr.mdxNode) {
      reportMissingIndex(reporter, curr);
      continue;
    }

    const node = curr.mdxNode;

    // set computed frontmatter
    node.frontmatter = computeFrontmatterForTreeNode(curr);

    configureRedirects(node.fields.path, node.frontmatter.redirects, actions);

    // build navigation tree
    const navigationDepth = 2;
    let navRoot = curr;
    while (navRoot.depth > navigationDepth) navRoot = navRoot.parent;
    const navTree = treeToNavigation(navRoot, node);

    // determine next and previous nodes
    const prevNext = findPrevNextNavNodes(navTree, curr);

    const { docType } = node.fields;
    if (docType === "doc") {
      createDoc(navTree, prevNext, node, productVersions, actions);
    } else if (docType === "advocacy") {
      createAdvocacy(navTree, prevNext, node, learn, actions);
    }
  }
};

const createDoc = (navTree, prevNext, doc, productVersions, actions) => {
  const isLatest =
    productVersions[doc.fields.product][0] === doc.fields.version;
  if (isLatest) {
    actions.createRedirect({
      fromPath: doc.fields.path,
      toPath: replacePathVersion(doc.fields.path),
      redirectInBrowser: true,
      isPermanent: false,
      force: true,
    });
  }

  // configure legacy redirects
  if (!doc.frontmatter.productStub) {
    configureLegacyRedirects({
      toPath: doc.fields.path,
      toLatestPath: replacePathVersion(doc.fields.path),
      redirects: (doc.frontmatter.legacyRedirects || []).concat(
        doc.frontmatter.legacyRedirectsGenerated || [],
      ),
      actions,
    });
  }

  const isIndexPage = isPathAnIndexPage(doc.fileAbsolutePath);
<<<<<<< HEAD
  const docsRepoUrl = 'https://github.com/EnterpriseDB/docs';
  const fileUrlSegment =
    removeTrailingSlash(doc.fields.path) +
    (isIndexPage ? '/index.mdx' : '.mdx');
  const githubFileLink = `${docsRepoUrl}/commits/${currentBranchName}/product_docs/docs${fileUrlSegment}`;
  const githubEditLink = `${docsRepoUrl}/edit/${currentBranchName}/product_docs/docs${fileUrlSegment}`;
=======
  const docsRepoUrl = "https://github.com/EnterpriseDB/docs";
  const branch = isProduction ? "main" : "develop";
  const fileUrlSegment =
    removeTrailingSlash(doc.fields.path) +
    (isIndexPage ? "/index.mdx" : ".mdx");
  const githubFileLink = `${docsRepoUrl}/commits/${branch}/product_docs/docs${fileUrlSegment}`;
  const githubEditLink = `${docsRepoUrl}/edit/${branch}/product_docs/docs${fileUrlSegment}`;
>>>>>>> f331a028
  const githubIssuesLink = `${docsRepoUrl}/issues/new?title=Feedback%20on%20${encodeURIComponent(
    fileUrlSegment,
  )}`;

  const template = doc.frontmatter.productStub ? "doc-stub.js" : "doc.js";
  const path = isLatest ? replacePathVersion(doc.fields.path) : doc.fields.path;

  // workaround for https://github.com/gatsbyjs/gatsby/issues/26520
  actions.createPage({
    path: path,
    component: require.resolve(`./src/templates/${template}`),
    context: {},
  });

  actions.createPage({
    path: path,
    component: require.resolve(`./src/templates/${template}`),
    context: {
      frontmatter: doc.frontmatter,
      pagePath: path,
      navTree,
      prevNext,
      versions: productVersions[doc.fields.product],
      nodeId: doc.id,
      githubFileLink: githubFileLink,
      githubEditLink: githubEditLink,
      githubIssuesLink: githubIssuesLink,
      isIndexPage: isIndexPage,
      potentialLatestPath: replacePathVersion(doc.fields.path), // the latest url for this path (may not exist!)
      potentialLatestNodePath: replacePathVersion(
        doc.fields.path,
        productVersions[doc.fields.product][0],
      ), // the latest version number path (may not exist!), needed for query
    },
  });
};

const createAdvocacy = (navTree, prevNext, doc, learn, actions) => {
  // configure legacy redirects
  configureLegacyRedirects({
    toPath: doc.fields.path,
    toLatestPath: doc.fields.path,
    redirects: (doc.frontmatter.legacyRedirects || []).concat(
      doc.frontmatter.legacyRedirectsGenerated || [],
    ),
    actions,
  });

  const navLinks = learn.filter(
    (node) => node.fields.topic === doc.fields.topic,
  );

<<<<<<< HEAD
  const advocacyDocsRepoUrl = 'https://github.com/EnterpriseDB/docs';
  const isIndexPage = isPathAnIndexPage(doc.fileAbsolutePath);
  const fileUrlSegment =
    removeTrailingSlash(doc.fields.path) +
    (isIndexPage ? '/index.mdx' : '.mdx');
  const githubFileLink = `${advocacyDocsRepoUrl}/commits/${currentBranchName}/advocacy_docs${fileUrlSegment}`;
  const githubEditLink = `${advocacyDocsRepoUrl}/edit/${currentBranchName}/advocacy_docs${fileUrlSegment}`;
=======
  const advocacyDocsRepoUrl = "https://github.com/EnterpriseDB/docs";
  const branch = isProduction ? "main" : "develop";
  const isIndexPage = isPathAnIndexPage(doc.fileAbsolutePath);
  const fileUrlSegment =
    removeTrailingSlash(doc.fields.path) +
    (isIndexPage ? "/index.mdx" : ".mdx");
  const githubFileLink = `${advocacyDocsRepoUrl}/commits/${branch}/advocacy_docs${fileUrlSegment}`;
  const githubEditLink = `${advocacyDocsRepoUrl}/edit/${branch}/advocacy_docs${fileUrlSegment}`;
>>>>>>> f331a028
  const githubIssuesLink = `${advocacyDocsRepoUrl}/issues/new?title=Regarding%20${encodeURIComponent(
    fileUrlSegment,
  )}`;

  // workaround for https://github.com/gatsbyjs/gatsby/issues/26520
  actions.createPage({
    path: doc.fields.path,
    component: require.resolve("./src/templates/learn-doc.js"),
    context: {},
  });

  actions.createPage({
    path: doc.fields.path,
    component: require.resolve("./src/templates/learn-doc.js"),
    context: {
      nodeId: doc.id,
      frontmatter: doc.frontmatter,
      pagePath: doc.fields.path,
      navLinks: navLinks,
      prevNext,
      navTree,
      githubFileLink: githubFileLink,
      githubEditLink: githubEditLink,
      githubIssuesLink: githubIssuesLink,
      isIndexPage: isIndexPage,
    },
  });

  (doc.frontmatter.katacodaPages || []).forEach((katacodaPage) => {
    if (!katacodaPage.scenario || !katacodaPage.account) {
      throw new Error(
        `katacoda scenario or account missing for ${doc.fields.path}`,
      );
    }

    const path = `${doc.fields.path}${katacodaPage.scenario}`;
    actions.createPage({
      path: path,
      component: require.resolve("./src/templates/katacoda-page.js"),
      context: {
        ...katacodaPage,
        pagePath: path,
        learn: {
          title: doc.frontmatter.title,
          description: doc.frontmatter.description,
        },
      },
    });
  });
};

const processFileNodes = (fileNodes, actions) => {
  fileNodes.forEach((node) => {
    actions.createPage({
      path: node.relativePath,
      component: require.resolve("./src/templates/file.js"),
      context: {
        nodeId: node.id,
      },
    });
  });
};

exports.sourceNodes = async ({
  actions: { createNode },
  createNodeId,
  createContentDigest,
}) => {
  // create edb-git node
  const sha = (
    await new Promise((resolve, reject) => {
      exec("git rev-parse HEAD", (error, stdout, stderr) => resolve(stdout));
    })
  ).trim();

  const branch = (
    await new Promise((resolve, reject) => {
      exec("git branch --show-current", (error, stdout, stderr) =>
        resolve(stdout),
      );
    })
  ).trim();

  const gitData = { sha, branch };
  createNode({
    ...gitData,
    id: createNodeId("edb-git"),
    internal: {
      type: "edbGit",
      contentDigest: createContentDigest(gitData),
    },
  });
};

exports.createSchemaCustomization = ({ actions }) => {
  const { createTypes } = actions;
  const typeDefs = `
    type Mdx implements Node {
      frontmatter: Frontmatter
    }

    type Frontmatter {
      originalFilePath: String
      indexCards: TileModes
      legacyRedirects: [String]
      legacyRedirectsGenerated: [String]
      showInteractiveBadge: Boolean
    }

    enum TileModes {
      none
      simple
      full
    }
  `;
  createTypes(typeDefs);
};

exports.onPreBootstrap = () => {
  console.log(`
 _____  ____   _____    ____
|   __||    \\ | __  |  |    \\  ___  ___  ___
|   __||  |  || __ -|  |  |  || . ||  _||_ -|
|_____||____/ |_____|  |____/ |___||___||___|

  `);
};

exports.onPostBuild = async ({ reporter, pathPrefix }) => {
  realFs.copyFileSync(
    path.join(__dirname, "/netlify.toml"),
    path.join(__dirname, "/public/netlify.toml"),
  );

  const originalRedirects = await readFile("public/_redirects");

  // filter out legacyRedirects that are loaded via nginx, not netlify
  let filteredRedirects = originalRedirects
    .split("\n")
    .filter((line) => !line.startsWith(`${pathPrefix}/edb-docs/`))
    .join("\n");

  if (filteredRedirects.length === originalRedirects.length) {
    reporter.warn("no redirects were filtered out, did something change?");
  }

  await writeFile(
    "public/_redirects",
    `${filteredRedirects}\n\n# Netlify pathPrefix path rewrite\n${pathPrefix}/*  /:splat  200`,
  );
};<|MERGE_RESOLUTION|>--- conflicted
+++ resolved
@@ -38,12 +38,12 @@
   // non-GH Action build? Try actually running Git for the name...
   if (!branch) {
     try {
-      branch = execSync('git rev-parse --abbrev-ref HEAD').toString();
+      branch = execSync("git rev-parse --abbrev-ref HEAD").toString();
     } catch {}
   }
-  if (!branch) branch = isProduction ? 'main' : 'develop';
-
-  return branch.replace(/^refs\/heads\//, '').replace(/^refs\/tags\//, '');
+  if (!branch) branch = isProduction ? "main" : "develop";
+
+  return branch.replace(/^refs\/heads\//, "").replace(/^refs\/tags\//, "");
 })();
 
 exports.onCreateNode = async ({ node, getNode, actions, loadNodeContent }) => {
@@ -255,22 +255,12 @@
   }
 
   const isIndexPage = isPathAnIndexPage(doc.fileAbsolutePath);
-<<<<<<< HEAD
-  const docsRepoUrl = 'https://github.com/EnterpriseDB/docs';
-  const fileUrlSegment =
-    removeTrailingSlash(doc.fields.path) +
-    (isIndexPage ? '/index.mdx' : '.mdx');
-  const githubFileLink = `${docsRepoUrl}/commits/${currentBranchName}/product_docs/docs${fileUrlSegment}`;
-  const githubEditLink = `${docsRepoUrl}/edit/${currentBranchName}/product_docs/docs${fileUrlSegment}`;
-=======
   const docsRepoUrl = "https://github.com/EnterpriseDB/docs";
-  const branch = isProduction ? "main" : "develop";
   const fileUrlSegment =
     removeTrailingSlash(doc.fields.path) +
     (isIndexPage ? "/index.mdx" : ".mdx");
-  const githubFileLink = `${docsRepoUrl}/commits/${branch}/product_docs/docs${fileUrlSegment}`;
-  const githubEditLink = `${docsRepoUrl}/edit/${branch}/product_docs/docs${fileUrlSegment}`;
->>>>>>> f331a028
+  const githubFileLink = `${docsRepoUrl}/commits/${currentBranchName}/product_docs/docs${fileUrlSegment}`;
+  const githubEditLink = `${docsRepoUrl}/edit/${currentBranchName}/product_docs/docs${fileUrlSegment}`;
   const githubIssuesLink = `${docsRepoUrl}/issues/new?title=Feedback%20on%20${encodeURIComponent(
     fileUrlSegment,
   )}`;
@@ -323,24 +313,13 @@
     (node) => node.fields.topic === doc.fields.topic,
   );
 
-<<<<<<< HEAD
-  const advocacyDocsRepoUrl = 'https://github.com/EnterpriseDB/docs';
-  const isIndexPage = isPathAnIndexPage(doc.fileAbsolutePath);
-  const fileUrlSegment =
-    removeTrailingSlash(doc.fields.path) +
-    (isIndexPage ? '/index.mdx' : '.mdx');
-  const githubFileLink = `${advocacyDocsRepoUrl}/commits/${currentBranchName}/advocacy_docs${fileUrlSegment}`;
-  const githubEditLink = `${advocacyDocsRepoUrl}/edit/${currentBranchName}/advocacy_docs${fileUrlSegment}`;
-=======
   const advocacyDocsRepoUrl = "https://github.com/EnterpriseDB/docs";
-  const branch = isProduction ? "main" : "develop";
   const isIndexPage = isPathAnIndexPage(doc.fileAbsolutePath);
   const fileUrlSegment =
     removeTrailingSlash(doc.fields.path) +
     (isIndexPage ? "/index.mdx" : ".mdx");
-  const githubFileLink = `${advocacyDocsRepoUrl}/commits/${branch}/advocacy_docs${fileUrlSegment}`;
-  const githubEditLink = `${advocacyDocsRepoUrl}/edit/${branch}/advocacy_docs${fileUrlSegment}`;
->>>>>>> f331a028
+  const githubFileLink = `${advocacyDocsRepoUrl}/commits/${currentBranchName}/advocacy_docs${fileUrlSegment}`;
+  const githubEditLink = `${advocacyDocsRepoUrl}/edit/${currentBranchName}/advocacy_docs${fileUrlSegment}`;
   const githubIssuesLink = `${advocacyDocsRepoUrl}/issues/new?title=Regarding%20${encodeURIComponent(
     fileUrlSegment,
   )}`;
