--- conflicted
+++ resolved
@@ -1,11 +1,6 @@
 import os
-<<<<<<< HEAD
-import glob
-import re
-=======
 import re
 from pathlib import Path
->>>>>>> c6e4fdb7
 
 STANDARD_FRONTMATTER = """---
 title: '{0}'
@@ -42,43 +37,18 @@
                 readingNav = True
             elif readingNav:
                 nav.append(line.replace(".md", ""))
-<<<<<<< HEAD
-=======
                 if "quickstart.md" in line:
                     nav.append("  - interactive\n")
->>>>>>> c6e4fdb7
 
     return INDEX_FRONTMATTER.format("".join(nav))
 
 
 def process_md(file_path):
-<<<<<<< HEAD
-    new_file_path = file_path.replace(".md", ".mdx")
-=======
     new_file_path = file_path.with_suffix(".mdx")
->>>>>>> c6e4fdb7
 
     with open(new_file_path, "w") as new_file:
         with open(file_path, "r") as md_file:
             copying = False
-<<<<<<< HEAD
-            gh_relative_path = file_path.replace("temp_kubernetes/build/", "src/")
-
-            for line in md_file:
-                if copying:
-                    new_file.write(rewrite_yaml_links(line))
-                if line.startswith("#") and not copying:
-                    copying = True
-                    new_file.write(
-                        STANDARD_FRONTMATTER.format(
-                            re.sub(r"#+ ", "", line).strip(),
-                            gh_relative_path,
-                            index_frontmatter()
-                            if new_file_path.split("/")[-1] == "index.mdx"
-                            else "",
-                        )
-                    )
-=======
             quickstart = file_path.name == "quickstart.md"
             paragraph = 0
             gh_relative_path = Path("src/") / file_path.relative_to("temp_kubernetes/build/")
@@ -108,7 +78,6 @@
                     )
 
                 new_file.write(line)
->>>>>>> c6e4fdb7
 
         os.remove(file_path)
 
@@ -116,18 +85,12 @@
 def source_cloud_native_postgresql_docs():
     os.system("rm -r temp_kubernetes/build")
     os.system("cp -r temp_kubernetes/docs/src temp_kubernetes/build")
-<<<<<<< HEAD
-
-    print("Processing cloud_native_postgresql...")
-    files = glob.glob("temp_kubernetes/build/**/*.md", recursive=True)
-=======
     os.system(
         "cp -r merge_sources/kubernetes/cloud_native_postgresql/* temp_kubernetes/build"
     )
 
     print("Processing cloud_native_postgresql...")
     files = Path("temp_kubernetes/build/").glob("**/*.md")
->>>>>>> c6e4fdb7
     for file_path in files:
         process_md(file_path)
 
